--- conflicted
+++ resolved
@@ -11,30 +11,26 @@
 use test_utils::{set_crt_static_flag, with_env, with_file_lock};
 
 const STAMPINF_VERSION_ENV_VAR: &str = "STAMPINF_VERSION";
+const X86_64_TARGET_TRIPLE_NAME: &str = "x86_64-pc-windows-msvc";
+const AARCH64_TARGET_TRIPLE_NAME: &str = "aarch64-pc-windows-msvc";
 
 #[test]
 fn mixed_package_kmdf_workspace_builds_successfully() {
-<<<<<<< HEAD
-    with_file_lock(|| {
-        let stdout = run_build_cmd("tests/mixed-package-kmdf-workspace");
-
-        assert!(stdout.contains("Processing completed for package: driver"));
-        assert!(stdout.contains(
-            "WDK metadata is present in workspace manifest. But `non_driver_crate` may not be a \
-             driver, no cdylib (.dll) artifact found; skipping packaging"
-        ));
-
-        verify_driver_package_files("tests/mixed-package-kmdf-workspace", "driver", "sys");
-=======
     let stdout = with_file_lock(|| {
         run_cargo_clean("tests/mixed-package-kmdf-workspace");
-        run_build_cmd("tests/mixed-package-kmdf-workspace")
->>>>>>> a8da554f
+        run_build_cmd("tests/mixed-package-kmdf-workspace", None)
     });
 
     assert!(stdout.contains("Building package driver"));
     assert!(stdout.contains("Building package non_driver_crate"));
-    verify_driver_package_files("tests/mixed-package-kmdf-workspace", "driver", "sys", None);
+    verify_driver_package_files(
+        "tests/mixed-package-kmdf-workspace",
+        "driver",
+        "sys",
+        None,
+        None,
+        None,
+    );
 }
 
 #[test]
@@ -69,135 +65,170 @@
         assert!(output.status.success());
     }
 
-    with_file_lock(|| clean_and_build_driver_project("kmdf", None));
+    with_file_lock(|| clean_and_build_driver_project("kmdf", None, None));
 }
 
 #[test]
 fn umdf_driver_builds_successfully() {
-    with_file_lock(|| clean_and_build_driver_project("umdf", None));
+    with_file_lock(|| clean_and_build_driver_project("umdf", None, None));
 }
 
 #[test]
 fn wdm_driver_builds_successfully() {
-    with_file_lock(|| clean_and_build_driver_project("wdm", None));
+    with_file_lock(|| clean_and_build_driver_project("wdm", None, None));
 }
 
 #[test]
 fn wdm_driver_builds_successfully_with_given_version() {
     with_env(&[(STAMPINF_VERSION_ENV_VAR, Some("5.1.0"))], || {
-        clean_and_build_driver_project("wdm", Some("5.1.0.0"));
+        clean_and_build_driver_project("wdm", Some("5.1.0.0"), None);
     });
 }
 
 #[test]
 fn emulated_workspace_builds_successfully() {
-<<<<<<< HEAD
-    with_file_lock(|| {
-        let emulated_workspace_path = "tests/emulated-workspace";
-        let stdout = run_build_cmd(emulated_workspace_path);
-
-        // Matches warning about WDK metadata not being available for non driver project
-        // but a valid rust project
-        assert!(stdout.contains("WDK metadata not found for `rust-project`; skipping packaging"));
-
-        assert!(stdout.contains("Processing completed for package: driver_1"));
-        assert!(stdout.contains("Processing completed for package: driver_2"));
-        assert!(stdout.contains(r"Build completed successfully"));
-
-        let umdf_driver_workspace_path = format!("{emulated_workspace_path}/umdf-driver-workspace");
-        verify_driver_package_files(&umdf_driver_workspace_path, "driver_1", "dll");
-        verify_driver_package_files(&umdf_driver_workspace_path, "driver_2", "dll");
-=======
     let emulated_workspace_path = "tests/emulated-workspace";
     let umdf_driver_workspace_path = format!("{emulated_workspace_path}/umdf-driver-workspace");
     let stdout = with_file_lock(|| {
         run_cargo_clean(&umdf_driver_workspace_path);
-        run_build_cmd(emulated_workspace_path)
->>>>>>> a8da554f
+        run_build_cmd(emulated_workspace_path, None)
     });
 
     assert!(stdout.contains("Building package driver_1"));
     assert!(stdout.contains("Building package driver_2"));
     assert!(stdout.contains("Build completed successfully"));
 
-    verify_driver_package_files(&umdf_driver_workspace_path, "driver_1", "dll", None);
-    verify_driver_package_files(&umdf_driver_workspace_path, "driver_2", "dll", None);
-}
-
-<<<<<<< HEAD
-#[test]
-fn build_with_target_arch_option() {
+    verify_driver_package_files(
+        &umdf_driver_workspace_path,
+        "driver_1",
+        "dll",
+        None,
+        None,
+        None,
+    );
+    verify_driver_package_files(
+        &umdf_driver_workspace_path,
+        "driver_2",
+        "dll",
+        None,
+        None,
+        None,
+    );
+}
+
+#[test]
+fn kmdf_driver_with_target_arch_cli_option_builds_successfully() {
+    let driver_path = "tests/kmdf-driver";
     with_file_lock(|| {
-        let stdout = run_build_cmd("tests/kmdf-driver");
-
-        assert!(stdout.contains("Processing completed for package: kmdf-driver"));
-
-        verify_driver_package_files("tests/kmdf-driver", "kmdf-driver", "sys");
-    });
-}
-
-// Target architecture selection tests using explicit fixtures:
-// - tests/kmdf-driver (no target triple in config)
-// - tests/kmdf-driver-with-target-override (config sets aarch64 target)
-
-// 1. Explicit --target-arch arm64 should build arm64 regardless of config
-//    (using kmdf-driver).
-#[test]
-fn kmdf_explicit_target_arch_arm64() {
-    with_file_lock(|| {
-        let stdout = run_build_cmd_with("tests/kmdf-driver", &["--target-arch", "arm64"]);
-        assert!(stdout.contains("Processing completed for package: kmdf-driver"));
-        verify_driver_package_files("tests/kmdf-driver", "kmdf-driver", "sys");
-    });
-}
-
-// 2. Config sets aarch64 but CLI overrides to amd64 (using
-//    kmdf-driver-with-target-override).
-#[test]
-fn kmdf_config_aarch64_cli_overrides_amd64() {
-    with_file_lock(|| {
-        let stdout = run_build_cmd_with(
-            "tests/kmdf-driver-with-target-override",
-            &["--target-arch", "amd64"],
-        );
-        assert!(
-            stdout.contains("Processing completed for package: kmdf-driver-with-target-override")
-        );
-        verify_driver_package_files(
-            "tests/kmdf-driver-with-target-override",
-            "kmdf-driver-with-target-override",
-            "sys",
-        );
-    });
-}
-
-// 3. Config sets aarch64 and no CLI target-arch provided; config drives
-//    selection.
-#[test]
-fn kmdf_config_aarch64_no_cli_override() {
-    with_file_lock(|| {
-        set_crt_static_flag();
-        let stdout = run_build_cmd("tests/kmdf-driver-with-target-override");
-        assert!(
-            stdout.contains("Processing completed for package: kmdf-driver-with-target-override")
-        );
-        verify_driver_package_files(
-            "tests/kmdf-driver-with-target-override",
-            "kmdf-driver-with-target-override",
-            "sys",
-        );
-    });
-}
-
-fn build_driver_project(driver_type: &str) {
-=======
-fn clean_and_build_driver_project(driver_type: &str, driver_version: Option<&str>) {
->>>>>>> a8da554f
+        run_cargo_clean(driver_path);
+        run_build_cmd(driver_path, Some(vec!["--target-arch", "arm64"]))
+    });
+    verify_driver_package_files(
+        driver_path,
+        "kmdf-driver",
+        "sys",
+        None,
+        Some("aarch64-pc-windows-msvc"),
+        None,
+    );
+}
+
+#[test]
+fn kmdf_driver_with_target_override_via_config_toml() {
+    let driver_path = "tests/kmdf-driver-with-target-override";
+    let stdout = with_file_lock(|| {
+        run_cargo_clean(driver_path);
+        run_build_cmd(driver_path, None)
+    });
+    assert!(stdout.contains("Building package kmdf-driver-with-target-override"));
+    assert!(stdout.contains("Finished building kmdf-driver-with-target-override"));
+    verify_driver_package_files(
+        driver_path,
+        "kmdf-driver-with-target-override",
+        "sys",
+        None,
+        Some("x86_64-pc-windows-msvc"),
+        None,
+    );
+}
+
+#[test]
+fn kmdf_driver_with_target_override_env_wins() {
+    let driver = "kmdf-driver-with-target-override";
+    let driver_path = format!("tests/{driver}");
+    let stdout = with_env(
+        &[("CARGO_BUILD_TARGET", Some(AARCH64_TARGET_TRIPLE_NAME))],
+        || {
+            run_cargo_clean(&driver_path);
+            run_build_cmd(&driver_path, None)
+        },
+    );
+    assert!(stdout.contains(&format!("Building package {driver}")));
+    assert!(stdout.contains(&format!("Finished building {driver}")));
+    verify_driver_package_files(
+        &driver_path,
+        driver,
+        "sys",
+        None,
+        Some(AARCH64_TARGET_TRIPLE_NAME),
+        None,
+    );
+}
+
+#[test]
+fn kmdf_driver_with_target_override_cli_wins() {
+    let driver_path = "tests/kmdf-driver-with-target-override";
+    let stdout = with_env(
+        &[("CARGO_BUILD_TARGET", Some(X86_64_TARGET_TRIPLE_NAME))],
+        || {
+            run_cargo_clean(driver_path);
+            run_build_cmd(driver_path, Some(vec!["--target-arch", "arm64"]))
+        },
+    );
+    assert!(stdout.contains("Building package kmdf-driver-with-target-override"));
+    assert!(stdout.contains("Finished building kmdf-driver-with-target-override"));
+    verify_driver_package_files(
+        driver_path,
+        "kmdf-driver-with-target-override",
+        "sys",
+        None,
+        Some("aarch64-pc-windows-msvc"),
+        None,
+    );
+}
+
+#[test]
+fn umdf_driver_with_target_arch_and_release_profile() {
+    let driver_path = "tests/umdf-driver";
+    let stdout = with_file_lock(|| {
+        run_cargo_clean(driver_path);
+        run_build_cmd(
+            driver_path,
+            Some(vec!["--target-arch", "arm64", "--profile", "release"]),
+        )
+    });
+    assert!(stdout.contains("Building package umdf-driver"));
+    assert!(stdout.contains("Finished building umdf-driver"));
+    verify_driver_package_files(
+        driver_path,
+        "umdf-driver",
+        "dll",
+        None,
+        Some(AARCH64_TARGET_TRIPLE_NAME),
+        Some("release"),
+    );
+}
+
+fn clean_and_build_driver_project(
+    driver_type: &str,
+    driver_version: Option<&str>,
+    args: Option<Vec<&str>>,
+) {
     let driver_name = format!("{driver_type}-driver");
     let driver_path = format!("tests/{driver_name}");
 
     run_cargo_clean(&driver_path);
-    let stdout = run_build_cmd(&driver_path);
+    let stdout = run_build_cmd(&driver_path, args);
 
     assert!(stdout.contains(&format!("Building package {driver_name}")));
 
@@ -212,6 +243,8 @@
         &driver_name,
         driver_binary_extension,
         driver_version,
+        None,
+        None,
     );
 }
 
@@ -221,16 +254,13 @@
     cmd.assert().success();
 }
 
-fn run_build_cmd(driver_path: &str) -> String {
-    run_build_cmd_with(driver_path, &[])
-}
-
-// Run build with optional extra cargo-wdk args (excluding the initial 'build').
-fn run_build_cmd_with(driver_path: &str, extra_args: &[&str]) -> String {
+fn run_build_cmd(driver_path: &str, args: Option<Vec<&str>>) -> String {
     set_crt_static_flag();
     let mut cmd = Command::cargo_bin("cargo-wdk").expect("unable to find cargo-wdk binary");
     let mut full_args = vec!["build"];
-    full_args.extend(extra_args);
+    if let Some(args) = args {
+        full_args.extend(args);
+    }
     cmd.args(full_args).current_dir(driver_path);
     let cmd_assertion = cmd.assert().success();
     let output = cmd_assertion.get_output();
@@ -242,10 +272,16 @@
     driver_name: &str,
     driver_binary_extension: &str,
     driver_version: Option<&str>,
+    target_triple: Option<&str>,
+    profile: Option<&str>,
 ) {
     let driver_name = driver_name.replace('-', "_");
-    let target_folder_path = determine_target_folder(driver_or_workspace_path, "debug");
-    let package_path = target_folder_path
+    let profile = profile.unwrap_or("debug");
+    let target_folder_path = target_triple.map_or_else(
+        || format!("{driver_or_workspace_path}/target/{profile}"),
+        |target_triple| format!("{driver_or_workspace_path}/target/{target_triple}/{profile}"),
+    );
+    let package_path = PathBuf::from(&target_folder_path)
         .join(format!("{driver_name}_package"))
         .to_string_lossy()
         .to_string();
@@ -260,39 +296,22 @@
     assert_file_exists(&format!("{package_path}/WDRLocalTestCert.cer"));
 
     // Verify hashes of files copied from debug to package folder
-    let target_folder_str = target_folder_path.to_string_lossy();
     assert_file_hash(
         &format!("{package_path}/{driver_name}.map"),
-        &format!("{target_folder_str}/deps/{driver_name}.map"),
+        &format!("{target_folder_path}/deps/{driver_name}.map"),
     );
 
     assert_file_hash(
         &format!("{package_path}/{driver_name}.pdb"),
-        &format!("{target_folder_str}/{driver_name}.pdb"),
+        &format!("{target_folder_path}/{driver_name}.pdb"),
     );
 
     assert_file_hash(
         &format!("{package_path}/WDRLocalTestCert.cer"),
-        &format!("{target_folder_str}/WDRLocalTestCert.cer"),
+        &format!("{target_folder_path}/WDRLocalTestCert.cer"),
     );
 
     assert_driver_ver(&package_path, &driver_name, driver_version);
-}
-
-// Determine the target folder (e.g., debug or release) optionally under an
-// architecture triple directory, mirroring
-// BuildAction::detect_target_arch_and_final_package_root. If a target triple
-// directory (e.g. x86_64-pc-windows-msvc) exists under target/, prefer it;
-// otherwise fall back to target/<profile> directly.
-fn determine_target_folder(driver_or_workspace_path: &str, profile: &str) -> PathBuf {
-    let base = PathBuf::from(driver_or_workspace_path).join("target");
-    for triple in ["x86_64-pc-windows-msvc", "aarch64-pc-windows-msvc"] {
-        let candidate = base.join(triple);
-        if candidate.is_dir() {
-            return candidate.join(profile);
-        }
-    }
-    base.join(profile)
 }
 
 fn assert_dir_exists(path: &str) {
