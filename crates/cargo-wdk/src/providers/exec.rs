// Copyright (c) Microsoft Corporation
// License: MIT OR Apache-2.0
//! This module provides a standardized and testable interface for command
//! execution and error handling. It wraps the `std::process::Command` to
//! simplify usage and ensure consistent error reporting. The use of `mockall`
//! enables mocking the `CommandExec` struct for unit testing.

// Suppression added for mockall as it generates mocks with env_vars: &Option
#![allow(clippy::ref_option_ref)]
// Warns the run method is not used, however it is used.
// The intellisense confusion seems to come from automock
#![allow(dead_code)]
#![allow(clippy::unused_self)]

use std::{
    collections::HashMap,
    path::Path,
    process::{Command, Output, Stdio},
};

use anyhow::Result;
use mockall::automock;
use tracing::debug;

use super::error::CommandError;

/// Provides limited access to `std::process::Command` methods
#[derive(Debug, Default)]
pub struct CommandExec {}

#[automock]
impl CommandExec {
    pub fn run<'a>(
        &self,
        command: &'a str,
        args: &'a [&'a str],
        env_vars: Option<&'a HashMap<&'a str, &'a str>>,
<<<<<<< HEAD
        working_dir: Option<&'a std::path::Path>,
=======
        working_dir: Option<&'a Path>,
>>>>>>> 51d5eac4
    ) -> Result<Output, CommandError> {
        debug!("Running: {} {:?}", command, args);

        let mut cmd = Command::new(command);
        cmd.args(args);

        if let Some(dir) = working_dir {
            cmd.current_dir(dir);
        }

        if let Some(env) = env_vars {
            for (key, value) in env {
                cmd.env(key, value);
            }
        }

        if let Some(working_dir) = working_dir {
            cmd.current_dir(working_dir);
        }

        let output = cmd
            .stdout(Stdio::piped())
            .spawn()
            .and_then(std::process::Child::wait_with_output)
            .map_err(|e| CommandError::from_io_error(command, args, e))?;

        if !output.status.success() {
            debug!(
                "Command: {}\n Args:{:?} returned status code: {}\n",
                command, args, output.status
            );
            return Err(CommandError::from_output(command, args, &output));
        }

        debug!(
            "Command: {}\n Args:{:?}\n executed successfully.",
            command, args
        );
        Ok(output)
    }
}<|MERGE_RESOLUTION|>--- conflicted
+++ resolved
@@ -35,11 +35,7 @@
         command: &'a str,
         args: &'a [&'a str],
         env_vars: Option<&'a HashMap<&'a str, &'a str>>,
-<<<<<<< HEAD
-        working_dir: Option<&'a std::path::Path>,
-=======
         working_dir: Option<&'a Path>,
->>>>>>> 51d5eac4
     ) -> Result<Output, CommandError> {
         debug!("Running: {} {:?}", command, args);
 
