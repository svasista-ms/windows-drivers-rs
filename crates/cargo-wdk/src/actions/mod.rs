--- conflicted
+++ resolved
@@ -1,17 +1,9 @@
-<<<<<<< HEAD
-use std::{fmt, str::FromStr};
-
-/// This module defines various actions for the cargo-wdk CLI tool.
-/// It includes modules for creating new projects, building projects, and
-/// packaging projects.
-=======
 //! This module provides the core functionality for the cargo-wdk CLI tool.
 //! It includes submodules for handling actions such as creating new driver
 //! projects, building them, and packaging them.
 //! This module also defines common types to be shared across the action layer.
-use std::fmt;
+use std::{fmt, str::FromStr};
 
->>>>>>> 866672d8
 /// Business logic is divided into the following action modules
 /// * `new` - New action module
 /// * `build` - Build action module
