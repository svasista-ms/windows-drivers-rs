--- conflicted
+++ resolved
@@ -1,27 +1,20 @@
-<<<<<<< HEAD
 use std::{
     collections::HashMap,
     io::Error,
+    os::windows::process::ExitStatusExt,
     path::PathBuf,
     process::{ExitStatus, Output},
     result::Result::Ok,
 };
 
-=======
-use std::{collections::HashMap, io::Error, os::windows::process::ExitStatusExt, path::PathBuf, process::{ExitStatus, Output}, result::Result::Ok};
->>>>>>> 760effb3
 use cargo_metadata::Metadata;
 use mockall::predicate::eq;
 use wdk_build::{metadata::Wdk, DriverConfig};
 
-<<<<<<< HEAD
-=======
-use crate::{cli::PackageProjectArgs, errors::CommandError, providers::{exec::MockRunCommand, fs::MockFSProvider, wdk_build::MockWdkBuildProvider}};
-
->>>>>>> 760effb3
 use super::PackageAction;
 use crate::{
     cli::{PackageProjectArgs, Profile, TargetArch},
+    errors::CommandError,
     providers::{exec::MockRunCommand, fs::MockFSProvider, wdk_build::MockWdkBuildProvider},
 };
 
@@ -108,8 +101,13 @@
     // check if final package directory is created
     let expected_driver_name_underscored = driver_name.replace("-", "_");
     let expected_target_dir = cwd.join("target").join(&profile.to_string());
-    let expected_final_package_dir_path = expected_target_dir.join(format!("{}_package", expected_driver_name_underscored));
-    fs_provider_mock.expect_exists().with(eq(expected_final_package_dir_path.clone())).once().returning(|_| true);
+    let expected_final_package_dir_path =
+        expected_target_dir.join(format!("{}_package", expected_driver_name_underscored));
+    fs_provider_mock
+        .expect_exists()
+        .with(eq(expected_final_package_dir_path.clone()))
+        .once()
+        .returning(|_| true);
 
     // check if inx file exists
     let expected_inx_file_path = cwd.join(format!("{}.inx", expected_driver_name_underscored));
@@ -257,7 +255,11 @@
 
     // check if self signed certificate exists
     let expected_src_driver_cert_path = expected_target_dir.clone().join("WDRLocalTestCert.cer");
-    fs_provider_mock.expect_exists().with(eq(expected_src_driver_cert_path)).once().returning(|_| false);
+    fs_provider_mock
+        .expect_exists()
+        .with(eq(expected_src_driver_cert_path))
+        .once()
+        .returning(|_| false);
 
     // check for cert in cert store using certmgr
     let expected_certmgr_command: &'static str = "certmgr.exe";
@@ -608,7 +610,8 @@
     let driver_name = "sample-kmdf";
     let driver_version = "0.0.1";
     let wdk_metadata = get_cargo_metadata_wdk_metadata(driver_type, 1, 33);
-    let (workspace_member, package) = get_cargo_metadata_package(&cwd, &driver_name, &driver_version, Some(wdk_metadata));
+    let (workspace_member, package) =
+        get_cargo_metadata_package(&cwd, &driver_name, &driver_version, Some(wdk_metadata));
 
     let expected_certmgr_output = Output {
         status: ExitStatus::default(),
@@ -616,11 +619,18 @@
                             ==============No CTLs ==========
                             ==============No CRLs ==========
                             ==============================================
-                            CertMgr Succeeded"#.as_bytes().to_vec(),
+                            CertMgr Succeeded"#
+            .as_bytes()
+            .to_vec(),
         stderr: vec![],
     };
 
-    let package_project = TestPackageAction::new(cwd.clone(), profile.clone().to_string(), target_arch.clone().to_string(), sample_class);
+    let package_project = TestPackageAction::new(
+        cwd.clone(),
+        profile.clone().to_string(),
+        target_arch.clone().to_string(),
+        sample_class,
+    );
     let package_project_action = package_project
         .set_up_simple_driver_project((workspace_member, package))
         .expect_path_canonicalization_cwd()
@@ -647,10 +657,11 @@
         .expect_detect_wdk_build_number(25100u32)
         .expect_infverif(driver_name, &cwd, "KMDF", None);
 
-    let package_project = PackageAction::new(cwd, 
-        profile, 
-        target_arch, 
-        sample_class, 
+    let package_project = PackageAction::new(
+        cwd,
+        profile,
+        target_arch,
+        sample_class,
         clap_verbosity_flag::Verbosity::new(1, 0),
         package_project_action.mock_wdk_build_provider(),
         package_project_action.mock_run_command(),
@@ -664,12 +675,7 @@
 }
 
 #[test]
-<<<<<<< HEAD
-pub fn given_a_simple_driver_project_when_default_values_are_provided_then_it_builds_successfully_simplified(
-) {
-=======
 pub fn given_a_driver_project_when_self_signed_exists_then_it_should_skip_calling_makecert() {
->>>>>>> 760effb3
     // Input CLI args
     let cwd = PathBuf::from("C:\\tmp");
     let profile = crate::cli::Profile::Debug;
@@ -715,7 +721,12 @@
         stderr: vec![],
     };
 
-    let package_project = TestPackageAction::new(cwd.clone(), profile.clone().to_string(), target_arch.clone().to_string(), sample_class);
+    let package_project = TestPackageAction::new(
+        cwd.clone(),
+        profile.clone().to_string(),
+        target_arch.clone().to_string(),
+        sample_class,
+    );
     let package_project_action = package_project
         .set_up_simple_driver_project((workspace_member, package))
         .expect_path_canonicalization_cwd()
@@ -742,10 +753,11 @@
         .expect_detect_wdk_build_number(25100u32)
         .expect_infverif(driver_name, &cwd, "KMDF", None);
 
-    let package_project = PackageAction::new(cwd, 
-        profile, 
-        target_arch, 
-        sample_class, 
+    let package_project = PackageAction::new(
+        cwd,
+        profile,
+        target_arch,
+        sample_class,
         clap_verbosity_flag::Verbosity::new(1, 0),
         package_project_action.mock_wdk_build_provider(),
         package_project_action.mock_run_command(),
@@ -771,7 +783,8 @@
     let driver_name = "sample-kmdf";
     let driver_version = "0.0.1";
     let wdk_metadata = get_cargo_metadata_wdk_metadata(driver_type, 1, 33);
-    let (workspace_member, package) = get_cargo_metadata_package(&cwd, &driver_name, &driver_version, Some(wdk_metadata));
+    let (workspace_member, package) =
+        get_cargo_metadata_package(&cwd, &driver_name, &driver_version, Some(wdk_metadata));
     let expected_certmgr_output = Output {
         status: ExitStatus::default(),
         stdout: r#"==============No Certificates ==========
@@ -784,16 +797,12 @@
         stderr: vec![],
     };
 
-<<<<<<< HEAD
     let package_project = TestPackageAction::new(
         cwd.clone(),
-        profile.clone(),
-        target_arch.clone(),
+        profile.clone().to_string(),
+        target_arch.clone().to_string(),
         sample_class,
     );
-=======
-    let package_project = TestPackageAction::new(cwd.clone(), profile.clone().to_string(), target_arch.clone().to_string(), sample_class);
->>>>>>> 760effb3
     let package_project_action = package_project
         .set_up_simple_driver_project((workspace_member, package))
         .expect_path_canonicalization_cwd()
@@ -838,8 +847,6 @@
     assert_eq!(run_result.is_ok(), true);
 }
 
-<<<<<<< HEAD
-=======
 #[test]
 pub fn given_a_driver_project_when_inx_file_do_not_exist_then_package_should_fail() {
     // Input CLI args
@@ -853,9 +860,15 @@
     let driver_name = "sample-kmdf";
     let driver_version = "0.0.1";
     let wdk_metadata = get_cargo_metadata_wdk_metadata(driver_type, 1, 33);
-    let (workspace_member, package) = get_cargo_metadata_package(&cwd, &driver_name, &driver_version, Some(wdk_metadata));
-
-    let package_project = TestPackageAction::new(cwd.clone(), profile.clone().to_string(), target_arch.clone().to_string(), sample_class);
+    let (workspace_member, package) =
+        get_cargo_metadata_package(&cwd, &driver_name, &driver_version, Some(wdk_metadata));
+
+    let package_project = TestPackageAction::new(
+        cwd.clone(),
+        profile.clone().to_string(),
+        target_arch.clone().to_string(),
+        sample_class,
+    );
     let package_project_action = package_project
         .set_up_simple_driver_project((workspace_member, package))
         .expect_path_canonicalization_cwd()
@@ -866,10 +879,11 @@
         .expect_dir_created(driver_name, &cwd, true)
         .expect_inx_file_exists(driver_name, &cwd, false);
 
-    let package_project = PackageAction::new(cwd, 
-        profile, 
-        target_arch, 
-        sample_class, 
+    let package_project = PackageAction::new(
+        cwd,
+        profile,
+        target_arch,
+        sample_class,
         clap_verbosity_flag::Verbosity::new(1, 0),
         package_project_action.mock_wdk_build_provider(),
         package_project_action.mock_run_command(),
@@ -895,9 +909,15 @@
     let driver_name = "sample-kmdf";
     let driver_version = "0.0.1";
     let wdk_metadata = get_cargo_metadata_wdk_metadata(driver_type, 1, 33);
-    let (workspace_member, package) = get_cargo_metadata_package(&cwd, &driver_name, &driver_version, Some(wdk_metadata));
-
-    let package_project = TestPackageAction::new(cwd.clone(), profile.clone().to_string(), target_arch.clone().to_string(), sample_class);
+    let (workspace_member, package) =
+        get_cargo_metadata_package(&cwd, &driver_name, &driver_version, Some(wdk_metadata));
+
+    let package_project = TestPackageAction::new(
+        cwd.clone(),
+        profile.clone().to_string(),
+        target_arch.clone().to_string(),
+        sample_class,
+    );
     let package_project_action = package_project
         .set_up_simple_driver_project((workspace_member, package))
         .expect_path_canonicalization_cwd()
@@ -909,10 +929,11 @@
         .expect_rename_driver_binary_dll_to_sys(driver_name, &cwd)
         .expect_copy_driver_binary_sys_to_package_folder(driver_name, &cwd, false);
 
-    let package_project = PackageAction::new(cwd, 
-        profile, 
-        target_arch, 
-        sample_class, 
+    let package_project = PackageAction::new(
+        cwd,
+        profile,
+        target_arch,
+        sample_class,
         clap_verbosity_flag::Verbosity::new(1, 0),
         package_project_action.mock_wdk_build_provider(),
         package_project_action.mock_run_command(),
@@ -938,7 +959,8 @@
     let driver_name = "sample-kmdf";
     let driver_version = "0.0.1";
     let wdk_metadata = get_cargo_metadata_wdk_metadata(driver_type, 1, 33);
-    let (workspace_member, package) = get_cargo_metadata_package(&cwd, &driver_name, &driver_version, Some(wdk_metadata));
+    let (workspace_member, package) =
+        get_cargo_metadata_package(&cwd, &driver_name, &driver_version, Some(wdk_metadata));
 
     let expected_stampinf_output = Output {
         status: ExitStatus::from_raw(1),
@@ -946,7 +968,12 @@
         stderr: vec![],
     };
 
-    let package_project = TestPackageAction::new(cwd.clone(), profile.clone().to_string(), target_arch.clone().to_string(), sample_class);
+    let package_project = TestPackageAction::new(
+        cwd.clone(),
+        profile.clone().to_string(),
+        target_arch.clone().to_string(),
+        sample_class,
+    );
     let package_project_action = package_project
         .set_up_simple_driver_project((workspace_member, package))
         .expect_path_canonicalization_cwd()
@@ -962,10 +989,11 @@
         .expect_copy_map_file_to_package_folder(driver_name, &cwd, true)
         .expect_stampinf(driver_name, &cwd, Some(expected_stampinf_output));
 
-    let package_project = PackageAction::new(cwd, 
-        profile, 
-        target_arch, 
-        sample_class, 
+    let package_project = PackageAction::new(
+        cwd,
+        profile,
+        target_arch,
+        sample_class,
         clap_verbosity_flag::Verbosity::new(1, 0),
         package_project_action.mock_wdk_build_provider(),
         package_project_action.mock_run_command(),
@@ -978,8 +1006,6 @@
     assert_eq!(run_result.is_ok(), false);
 }
 
-
->>>>>>> 760effb3
 struct TestPackageAction {
     cwd: PathBuf,
     profile: String,
@@ -1003,7 +1029,12 @@
     fn expect_path_canonicalization_workspace_root(self) -> Self;
     fn expect_path_canonicalization_cwd(self) -> Self;
     fn expect_self_signed_cert_file_exists(self, driver_dir: &PathBuf, does_exist: bool) -> Self;
-    fn expect_final_package_dir_exists(self, driver_name: &str, driver_dir: &PathBuf, does_exist: bool) -> Self;
+    fn expect_final_package_dir_exists(
+        self,
+        driver_name: &str,
+        driver_dir: &PathBuf,
+        does_exist: bool,
+    ) -> Self;
     fn expect_dir_created(self, driver_name: &str, driver_dir: &PathBuf, created: bool) -> Self;
     fn expect_cargo_build(self, driver_name: &str, override_output: Option<Output>) -> Self;
     fn expect_inx_file_exists(
@@ -1061,10 +1092,8 @@
         override_output: Option<Output>,
     ) -> Self;
     fn expect_certmgr_exists_check(self, override_output: Option<Output>) -> Self;
-<<<<<<< HEAD
     fn expect_certmgr_create_cert_from_store(
         self,
-        driver_name: &str,
         driver_dir: &PathBuf,
         override_output: Option<Output>,
     ) -> Self;
@@ -1094,15 +1123,6 @@
         driver_dir: &PathBuf,
         override_output: Option<Output>,
     ) -> Self;
-=======
-    fn expect_certmgr_create_cert_from_store(self, driver_dir: &PathBuf, override_output: Option<Output>) -> Self;
-    fn expect_makecert(self, driver_dir: &PathBuf,  override_output: Option<Output>) -> Self;
-
-    fn expect_signtool_sign_driver_binary_sys_file(self, driver_name: &str, driver_dir: &PathBuf, override_output: Option<Output>) -> Self;
-    fn expect_signtool_sign_cat_file(self, driver_name: &str, driver_dir: &PathBuf, override_output: Option<Output>) -> Self;
-    fn expect_signtool_verify_driver_binary_sys_file(self, driver_name: &str, driver_dir: &PathBuf, override_output: Option<Output>) -> Self;
-    fn expect_signtool_verify_cat_file(self, driver_name: &str, driver_dir: &PathBuf, override_output: Option<Output>) -> Self;
->>>>>>> 760effb3
 
     fn expect_detect_wdk_build_number(self, expected_wdk_build_number: u32) -> Self;
     fn expect_infverif(
@@ -1220,17 +1240,30 @@
         self
     }
 
-    fn expect_self_signed_cert_file_exists(mut self, driver_dir: &PathBuf, does_exist: bool) -> Self {
+    fn expect_self_signed_cert_file_exists(
+        mut self,
+        driver_dir: &PathBuf,
+        does_exist: bool,
+    ) -> Self {
         let expected_target_dir = driver_dir.join("target").join(&self.profile);
-        let expected_src_driver_cert_path = expected_target_dir.clone().join("WDRLocalTestCert.cer");
-        self.mock_fs_provider.expect_exists().with(eq(expected_src_driver_cert_path.clone())).once().returning(move |_| does_exist);
-        self
-    }
-
-    fn expect_final_package_dir_exists(mut self, driver_name: &str, cwd: &PathBuf, does_exist: bool) -> Self {
+        let expected_src_driver_cert_path =
+            expected_target_dir.clone().join("WDRLocalTestCert.cer");
+        self.mock_fs_provider
+            .expect_exists()
+            .with(eq(expected_src_driver_cert_path.clone()))
+            .once()
+            .returning(move |_| does_exist);
+        self
+    }
+
+    fn expect_final_package_dir_exists(
+        mut self,
+        driver_name: &str,
+        cwd: &PathBuf,
+        does_exist: bool,
+    ) -> Self {
         let expected_driver_name_underscored = driver_name.replace("-", "_");
-<<<<<<< HEAD
-        let expected_target_dir = cwd.join("target").join(&self.profile.to_string());
+        let expected_target_dir = cwd.join("target").join(&self.profile);
         let expected_final_package_dir_path =
             expected_target_dir.join(format!("{}_package", expected_driver_name_underscored));
         self.mock_fs_provider
@@ -1238,21 +1271,28 @@
             .with(eq(expected_final_package_dir_path.clone()))
             .once()
             .returning(move |_| does_exist);
-=======
-        let expected_target_dir = cwd.join("target").join(&self.profile);
-        let expected_final_package_dir_path = expected_target_dir.join(format!("{}_package", expected_driver_name_underscored));
-        self.mock_fs_provider.expect_exists().with(eq(expected_final_package_dir_path.clone())).once().returning(move |_| does_exist);
->>>>>>> 760effb3
         self
     }
 
     fn expect_dir_created(mut self, driver_name: &str, cwd: &PathBuf, created: bool) -> Self {
         let expected_driver_name_underscored = driver_name.replace("-", "_");
         let expected_target_dir = cwd.join("target").join(&self.profile);
-        let expected_final_package_dir_path = expected_target_dir.join(format!("{}_package", expected_driver_name_underscored));
-        self.mock_fs_provider.expect_create_dir().with(eq(expected_final_package_dir_path.clone())).once().returning(move |_| {
-            if created { Ok(()) } else { Err(Error::new(std::io::ErrorKind::UnexpectedEof, "create error")) }
-        });
+        let expected_final_package_dir_path =
+            expected_target_dir.join(format!("{}_package", expected_driver_name_underscored));
+        self.mock_fs_provider
+            .expect_create_dir()
+            .with(eq(expected_final_package_dir_path.clone()))
+            .once()
+            .returning(move |_| {
+                if created {
+                    Ok(())
+                } else {
+                    Err(Error::new(
+                        std::io::ErrorKind::UnexpectedEof,
+                        "create error",
+                    ))
+                }
+            });
         self
     }
 
@@ -1302,19 +1342,13 @@
             .returning(move |_| does_exist);
         self
     }
-<<<<<<< HEAD
 
     fn expect_rename_driver_binary_dll_to_sys(
         mut self,
         driver_name: &str,
         driver_dir: &PathBuf,
     ) -> Self {
-        let expected_target_dir = driver_dir.join("target").join(&self.profile.to_string());
-=======
-    
-    fn expect_rename_driver_binary_dll_to_sys(mut self, driver_name: &str, driver_dir: &PathBuf) -> Self {
         let expected_target_dir = driver_dir.join("target").join(&self.profile);
->>>>>>> 760effb3
         let expected_driver_name_underscored = driver_name.replace("-", "_");
         let expected_src_driver_dll_path =
             expected_target_dir.join(format!("{}.dll", expected_driver_name_underscored));
@@ -1331,6 +1365,46 @@
         self
     }
 
+    // fn expect_inx_file_exists(
+    //     mut self,
+    //     driver_name: &str,
+    //     driver_dir: &PathBuf,
+    //     does_exist: bool,
+    // ) -> Self {
+    //     let expected_driver_name_underscored = driver_name.replace("-", "_");
+    //     let expected_inx_file_path =
+    //         driver_dir.join(format!("{}.inx", expected_driver_name_underscored));
+    //     self.mock_fs_provider
+    //         .expect_exists()
+    //         .with(eq(expected_inx_file_path))
+    //         .once()
+    //         .returning(move |_| does_exist);
+    //     self
+    // }
+
+    // fn expect_rename_driver_binary_dll_to_sys(
+    //     mut self,
+    //     driver_name: &str,
+    //     driver_dir: &PathBuf,
+    // ) -> Self {
+    //     let expected_target_dir =
+    // driver_dir.join("target").join(&self.profile.to_string());
+    //     let expected_driver_name_underscored = driver_name.replace("-", "_");
+    //     let expected_src_driver_dll_path =
+    //         expected_target_dir.join(format!("{}.dll",
+    // expected_driver_name_underscored));     let expected_src_driver_sys_path
+    // =         expected_target_dir.join(format!("{}.sys",
+    // expected_driver_name_underscored));     self.mock_fs_provider
+    //         .expect_rename()
+    //         .with(
+    //             eq(expected_src_driver_dll_path),
+    //             eq(expected_src_driver_sys_path.clone()),
+    //         )
+    //         .once()
+    //         .returning(|_, _| Ok(()));
+    //     self
+    // }
+
     fn expect_copy_driver_binary_sys_to_package_folder(
         mut self,
         driver_name: &str,
@@ -1338,14 +1412,9 @@
         is_success: bool,
     ) -> Self {
         let expected_driver_name_underscored = driver_name.replace("-", "_");
-<<<<<<< HEAD
-        let expected_target_dir = driver_dir.join("target").join(&self.profile.to_string());
+        let expected_target_dir = driver_dir.join("target").join(&self.profile);
         let expected_final_package_dir_path =
             expected_target_dir.join(format!("{}_package", expected_driver_name_underscored));
-=======
-        let expected_target_dir = driver_dir.join("target").join(&self.profile);
-        let expected_final_package_dir_path = expected_target_dir.join(format!("{}_package", expected_driver_name_underscored));
->>>>>>> 760effb3
         let mock_non_zero_bytes_copied_size = 1000u64;
 
         let expected_src_driver_sys_path =
@@ -1378,14 +1447,9 @@
         is_success: bool,
     ) -> Self {
         let expected_driver_name_underscored = driver_name.replace("-", "_");
-<<<<<<< HEAD
-        let expected_target_dir = driver_dir.join("target").join(&self.profile.to_string());
+        let expected_target_dir = driver_dir.join("target").join(&self.profile);
         let expected_final_package_dir_path =
             expected_target_dir.join(format!("{}_package", expected_driver_name_underscored));
-=======
-        let expected_target_dir = driver_dir.join("target").join(&self.profile);
-        let expected_final_package_dir_path = expected_target_dir.join(format!("{}_package", expected_driver_name_underscored));
->>>>>>> 760effb3
         let mock_non_zero_bytes_copied_size = 1000u64;
 
         // copy pdb file to package directory
@@ -1418,14 +1482,9 @@
         is_success: bool,
     ) -> Self {
         let expected_driver_name_underscored = driver_name.replace("-", "_");
-<<<<<<< HEAD
-        let expected_target_dir = driver_dir.join("target").join(&self.profile.to_string());
+        let expected_target_dir = driver_dir.join("target").join(&self.profile);
         let expected_final_package_dir_path =
             expected_target_dir.join(format!("{}_package", expected_driver_name_underscored));
-=======
-        let expected_target_dir = driver_dir.join("target").join(&self.profile);
-        let expected_final_package_dir_path = expected_target_dir.join(format!("{}_package", expected_driver_name_underscored));
->>>>>>> 760effb3
         let mock_non_zero_bytes_copied_size = 1000u64;
 
         // copy inx file to package directory
@@ -1458,14 +1517,9 @@
         is_success: bool,
     ) -> Self {
         let expected_driver_name_underscored = driver_name.replace("-", "_");
-<<<<<<< HEAD
-        let expected_target_dir = driver_dir.join("target").join(&self.profile.to_string());
+        let expected_target_dir = driver_dir.join("target").join(&self.profile);
         let expected_final_package_dir_path =
             expected_target_dir.join(format!("{}_package", expected_driver_name_underscored));
-=======
-        let expected_target_dir = driver_dir.join("target").join(&self.profile);
-        let expected_final_package_dir_path = expected_target_dir.join(format!("{}_package", expected_driver_name_underscored));
->>>>>>> 760effb3
         let mock_non_zero_bytes_copied_size = 1000u64;
 
         // copy map file to package directory
@@ -1499,14 +1553,9 @@
         is_success: bool,
     ) -> Self {
         let expected_driver_name_underscored = driver_name.replace("-", "_");
-<<<<<<< HEAD
-        let expected_target_dir = driver_dir.join("target").join(&self.profile.to_string());
+        let expected_target_dir = driver_dir.join("target").join(&self.profile);
         let expected_final_package_dir_path =
             expected_target_dir.join(format!("{}_package", expected_driver_name_underscored));
-=======
-        let expected_target_dir = driver_dir.join("target").join(&self.profile);
-        let expected_final_package_dir_path = expected_target_dir.join(format!("{}_package", expected_driver_name_underscored));
->>>>>>> 760effb3
         let mock_non_zero_bytes_copied_size = 1000u64;
 
         // copy self signed certificate to package directory
@@ -1539,33 +1588,18 @@
     ) -> Self {
         // Run stampinf command
         let expected_driver_name_underscored = driver_name.replace("-", "_");
-<<<<<<< HEAD
-        let expected_target_dir = driver_dir.join("target").join(&self.profile.to_string());
+        let expected_target_dir = driver_dir.join("target").join(&self.profile);
         let expected_final_package_dir_path =
             expected_target_dir.join(format!("{}_package", expected_driver_name_underscored));
         let expected_dest_driver_inf_path = expected_final_package_dir_path
             .clone()
             .join(format!("{}.inf", expected_driver_name_underscored));
-        let expected_output = match override_output {
-            Some(output) => output,
-            None => Output {
-                status: ExitStatus::default(),
-                stdout: vec![],
-                stderr: vec![],
-            },
-        };
-=======
-        let expected_target_dir = driver_dir.join("target").join(&self.profile);
-        let expected_final_package_dir_path = expected_target_dir.join(format!("{}_package", expected_driver_name_underscored));
-        let expected_dest_driver_inf_path = expected_final_package_dir_path.clone().join(format!("{}.inf", expected_driver_name_underscored));
->>>>>>> 760effb3
 
         let expected_stampinf_command: &'static str = "stampinf";
         let wdk_metadata = Wdk::try_from(self.cargo_metadata.as_ref().unwrap()).unwrap();
 
         if let DriverConfig::Kmdf(kmdf_config) = wdk_metadata.driver_model {
             let expected_cat_file_name = format!("{}.cat", expected_driver_name_underscored);
-<<<<<<< HEAD
             let expected_stampinf_args: Vec<String> = vec![
                 "-f".to_string(),
                 expected_dest_driver_inf_path
@@ -1597,14 +1631,7 @@
                     },
                 )
                 .once()
-                .returning(move |_, _, _| Ok(expected_output.to_owned()));
-=======
-            let expected_stampinf_args: Vec<String> = vec!["-f".to_string(), expected_dest_driver_inf_path.clone().to_string_lossy().to_string(), "-d".to_string(), "*".to_string(), "-a".to_string(), "amd64".to_string(), "-c".to_string(), expected_cat_file_name, "-v".to_string(), "*".to_string(), format!("-k {}.{}", kmdf_config.kmdf_version_major, kmdf_config.target_kmdf_version_minor)];
-
-            self.mock_run_command.expect_run().withf(move |command: &str, args: &[&str], _env_vars: &Option<&HashMap<&str, &str>>| -> bool { 
-                command == expected_stampinf_command && args == expected_stampinf_args
-            }).once().returning(move |_, _, _| {
-                match override_output.to_owned() {
+                .returning(move |_, _, _| match override_output.to_owned() {
                     Some(output) => match output.status.code() {
                         Some(0) => Ok(Output {
                             status: ExitStatus::from_raw(0),
@@ -1612,16 +1639,13 @@
                             stderr: vec![],
                         }),
                         _ => Err(CommandError::from_output("stampinf", &vec![], output)),
-                        
                     },
                     None => Ok(Output {
                         status: ExitStatus::default(),
                         stdout: vec![],
                         stderr: vec![],
-                    })
-                }
-            });
->>>>>>> 760effb3
+                    }),
+                });
         }
         self
     }
@@ -1634,14 +1658,9 @@
     ) -> Self {
         // Run inf2cat command
         let expected_driver_name_underscored = driver_name.replace("-", "_");
-<<<<<<< HEAD
-        let expected_target_dir = driver_dir.join("target").join(&self.profile.to_string());
+        let expected_target_dir = driver_dir.join("target").join(&self.profile);
         let expected_final_package_dir_path =
             expected_target_dir.join(format!("{}_package", expected_driver_name_underscored));
-=======
-        let expected_target_dir = driver_dir.join("target").join(&self.profile);
-        let expected_final_package_dir_path = expected_target_dir.join(format!("{}_package", expected_driver_name_underscored));
->>>>>>> 760effb3
         let expected_output = match override_output {
             Some(output) => output,
             None => Output {
@@ -1703,37 +1722,50 @@
             .returning(move |_, _, _| Ok(expected_output.to_owned()));
         self
     }
-<<<<<<< HEAD
 
     fn expect_certmgr_create_cert_from_store(
-        self,
-        driver_name: &str,
+        mut self,
         driver_dir: &PathBuf,
         override_output: Option<Output>,
     ) -> Self {
-        todo!()
-=======
-    
-    fn expect_certmgr_create_cert_from_store(mut self, driver_dir: &PathBuf, override_output: Option<Output>) -> Self {
         // create cert from store using certmgr
         let expected_target_dir = driver_dir.join("target").join(&self.profile);
-        let expected_self_signed_cert_file_path = expected_target_dir.clone().join("WDRLocalTestCert.cer");
+        let expected_self_signed_cert_file_path =
+            expected_target_dir.clone().join("WDRLocalTestCert.cer");
 
         let expected_certmgr_command: &'static str = "certmgr.exe";
-        let expected_certmgr_args: Vec<String> = vec!["-put".to_string(), "-s".to_string(), "WDRTestCertStore".to_string(), "-c".to_string(), "-n".to_string(), "WDRLocalTestCert".to_string(), expected_self_signed_cert_file_path.to_string_lossy().to_string()];
+        let expected_certmgr_args: Vec<String> = vec![
+            "-put".to_string(),
+            "-s".to_string(),
+            "WDRTestCertStore".to_string(),
+            "-c".to_string(),
+            "-n".to_string(),
+            "WDRLocalTestCert".to_string(),
+            expected_self_signed_cert_file_path
+                .to_string_lossy()
+                .to_string(),
+        ];
         let expected_output = match override_output {
             Some(output) => output,
             None => Output {
                 status: ExitStatus::default(),
                 stdout: vec![],
                 stderr: vec![],
-            }
+            },
         };
-        self.mock_run_command.expect_run().withf(move |command: &str, args: &[&str], _env_vars: &Option<&HashMap<&str, &str>>| -> bool { 
-            command == expected_certmgr_command && args == expected_certmgr_args
-        }).once().returning(move |_, _, _| Ok(expected_output.to_owned()));
-        self
->>>>>>> 760effb3
+        self.mock_run_command
+            .expect_run()
+            .withf(
+                move |command: &str,
+                      args: &[&str],
+                      _env_vars: &Option<&HashMap<&str, &str>>|
+                      -> bool {
+                    command == expected_certmgr_command && args == expected_certmgr_args
+                },
+            )
+            .once()
+            .returning(move |_, _, _| Ok(expected_output.to_owned()));
+        self
     }
 
     fn expect_makecert(mut self, driver_dir: &PathBuf, override_output: Option<Output>) -> Self {
@@ -1787,14 +1819,9 @@
         override_output: Option<Output>,
     ) -> Self {
         let expected_driver_name_underscored = driver_name.replace("-", "_");
-<<<<<<< HEAD
-        let expected_target_dir = driver_dir.join("target").join(&self.profile.to_string());
+        let expected_target_dir = driver_dir.join("target").join(&self.profile);
         let expected_final_package_dir_path =
             expected_target_dir.join(format!("{}_package", expected_driver_name_underscored));
-=======
-        let expected_target_dir = driver_dir.join("target").join(&self.profile);
-        let expected_final_package_dir_path = expected_target_dir.join(format!("{}_package", expected_driver_name_underscored));
->>>>>>> 760effb3
         let expected_output = match override_output {
             Some(output) => output,
             None => Output {
@@ -1847,14 +1874,9 @@
         override_output: Option<Output>,
     ) -> Self {
         let expected_driver_name_underscored = driver_name.replace("-", "_");
-<<<<<<< HEAD
-        let expected_target_dir = driver_dir.join("target").join(&self.profile.to_string());
+        let expected_target_dir = driver_dir.join("target").join(&self.profile);
         let expected_final_package_dir_path =
             expected_target_dir.join(format!("{}_package", expected_driver_name_underscored));
-=======
-        let expected_target_dir = driver_dir.join("target").join(&self.profile);
-        let expected_final_package_dir_path = expected_target_dir.join(format!("{}_package", expected_driver_name_underscored));
->>>>>>> 760effb3
         let expected_output = match override_output {
             Some(output) => output,
             None => Output {
@@ -1906,14 +1928,9 @@
         override_output: Option<Output>,
     ) -> Self {
         let expected_driver_name_underscored = driver_name.replace("-", "_");
-<<<<<<< HEAD
-        let expected_target_dir = driver_dir.join("target").join(&self.profile.to_string());
+        let expected_target_dir = driver_dir.join("target").join(&self.profile);
         let expected_final_package_dir_path =
             expected_target_dir.join(format!("{}_package", expected_driver_name_underscored));
-=======
-        let expected_target_dir = driver_dir.join("target").join(&self.profile);
-        let expected_final_package_dir_path = expected_target_dir.join(format!("{}_package", expected_driver_name_underscored));
->>>>>>> 760effb3
         let expected_output = match override_output {
             Some(output) => output,
             None => Output {
@@ -1959,14 +1976,9 @@
         override_output: Option<Output>,
     ) -> Self {
         let expected_driver_name_underscored = driver_name.replace("-", "_");
-<<<<<<< HEAD
-        let expected_target_dir = driver_dir.join("target").join(&self.profile.to_string());
+        let expected_target_dir = driver_dir.join("target").join(&self.profile);
         let expected_final_package_dir_path =
             expected_target_dir.join(format!("{}_package", expected_driver_name_underscored));
-=======
-        let expected_target_dir = driver_dir.join("target").join(&self.profile);
-        let expected_final_package_dir_path = expected_target_dir.join(format!("{}_package", expected_driver_name_underscored));
->>>>>>> 760effb3
         let expected_output = match override_output {
             Some(output) => output,
             None => Output {
@@ -2030,14 +2042,9 @@
 
         let expected_infverif_command: &'static str = "infverif";
         let expected_driver_name_underscored = driver_name.replace("-", "_");
-<<<<<<< HEAD
-        let expected_target_dir = driver_dir.join("target").join(&self.profile.to_string());
+        let expected_target_dir = driver_dir.join("target").join(&self.profile);
         let expected_final_package_dir_path =
             expected_target_dir.join(format!("{}_package", expected_driver_name_underscored));
-=======
-        let expected_target_dir = driver_dir.join("target").join(&self.profile);
-        let expected_final_package_dir_path = expected_target_dir.join(format!("{}_package", expected_driver_name_underscored));
->>>>>>> 760effb3
         let expected_output = match override_output {
             Some(output) => output,
             None => Output {
