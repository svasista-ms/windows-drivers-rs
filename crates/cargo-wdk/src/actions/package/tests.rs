--- conflicted
+++ resolved
@@ -3,7 +3,7 @@
 use mockall::predicate::eq;
 use wdk_build::{metadata::Wdk, DriverConfig};
 
-use crate::{cli::PackageProjectArgs, providers::{exec::MockRunCommand, fs::MockFSProvider, wdk_build::MockWdkBuildProvider}};
+use crate::{cli::{PackageProjectArgs, Profile, TargetArch}, providers::{exec::MockRunCommand, fs::MockFSProvider, wdk_build::MockWdkBuildProvider}};
 
 use super::PackageAction;
 
@@ -69,11 +69,6 @@
 
     // check if final package directory is created
     let expected_driver_name_underscored = driver_name.replace("-", "_");
-<<<<<<< HEAD
-    let expected_target_dir = cwd.join("target").join(&profile);
-    let expected_final_package_dir_path = expected_target_dir.join(format!("{}_package", expected_driver_name_underscored));
-    fs_provider_mock.expect_exists().with(eq(expected_final_package_dir_path.clone())).once().returning(|_| true);
-=======
     let expected_target_dir = cwd.join("target").join(&profile.to_string());
     let expected_final_package_dir_path =
         expected_target_dir.join(format!("{}_package", expected_driver_name_underscored));
@@ -82,7 +77,6 @@
         .with(eq(expected_final_package_dir_path.clone()))
         .times(1)
         .returning(|_| true);
->>>>>>> b9c0088a
 
     // check if inx file exists
     let expected_inx_file_path = cwd.join(format!("{}.inx", expected_driver_name_underscored));
@@ -302,8 +296,8 @@
 pub fn given_a_simple_driver_project_when_default_values_are_provided_then_it_builds_successfully_simplified() {
     // Input CLI args
     let cwd = PathBuf::from("C:\\tmp");
-    let profile = String::from("debug");
-    let target_arch = String::from("x86_64");
+    let profile = Profile::Debug;
+    let target_arch = TargetArch::X86_64;
     let sample_class = true;
 
     // driver project data
@@ -368,8 +362,8 @@
 
 struct TestPackageAction {
     cwd: PathBuf,
-    profile: String,
-    target_arch: String,
+    profile: Profile,
+    target_arch: TargetArch,
     sample_class: bool,
 
     cargo_metadata: Option<Metadata>,
@@ -418,7 +412,7 @@
 }
 
 impl TestPackageAction {
-    fn new(cwd: PathBuf, profile: String, target_arch: String, sample_class: bool) -> Self {
+    fn new(cwd: PathBuf, profile: Profile, target_arch: TargetArch, sample_class: bool) -> Self {
         let mock_run_command = MockRunCommand::new();
         let mock_wdk_build_provider = MockWdkBuildProvider::new();
         let mock_fs_provider = MockFSProvider::new();
@@ -470,7 +464,7 @@
 
     fn expect_dir_exists(mut self, driver_name: &str, cwd: &PathBuf, does_exist: bool) -> Self {
         let expected_driver_name_underscored = driver_name.replace("-", "_");
-        let expected_target_dir = cwd.join("target").join(&self.profile);
+        let expected_target_dir = cwd.join("target").join(&self.profile.to_string());
         let expected_final_package_dir_path = expected_target_dir.join(format!("{}_package", expected_driver_name_underscored));
         self.mock_fs_provider.expect_exists().with(eq(expected_final_package_dir_path.clone())).once().returning(move |_| does_exist);
         self
@@ -506,7 +500,7 @@
     }
     
     fn expect_rename_driver_binary_dll_to_sys(mut self, driver_name: &str, driver_dir: &PathBuf) -> Self {
-        let expected_target_dir = driver_dir.join("target").join(&self.profile);
+        let expected_target_dir = driver_dir.join("target").join(&self.profile.to_string());
         let expected_driver_name_underscored = driver_name.replace("-", "_");
         let expected_src_driver_dll_path = expected_target_dir.join(format!("{}.dll", expected_driver_name_underscored));
         let expected_src_driver_sys_path = expected_target_dir.join(format!("{}.sys", expected_driver_name_underscored));
@@ -516,7 +510,7 @@
 
     fn expect_copy_driver_binary_sys_to_package_folder(mut self, driver_name: &str, driver_dir: &PathBuf, is_success: bool) -> Self {
         let expected_driver_name_underscored = driver_name.replace("-", "_");
-        let expected_target_dir = driver_dir.join("target").join(&self.profile);
+        let expected_target_dir = driver_dir.join("target").join(&self.profile.to_string());
         let expected_final_package_dir_path = expected_target_dir.join(format!("{}_package", expected_driver_name_underscored));
         let mock_non_zero_bytes_copied_size = 1000u64;
 
@@ -531,7 +525,7 @@
 
     fn expect_copy_pdb_file_to_package_folder(mut self, driver_name: &str, driver_dir: &PathBuf, is_success: bool) -> Self {
         let expected_driver_name_underscored = driver_name.replace("-", "_");
-        let expected_target_dir = driver_dir.join("target").join(&self.profile);
+        let expected_target_dir = driver_dir.join("target").join(&self.profile.to_string());
         let expected_final_package_dir_path = expected_target_dir.join(format!("{}_package", expected_driver_name_underscored));
         let mock_non_zero_bytes_copied_size = 1000u64;
 
@@ -546,7 +540,7 @@
 
     fn expect_copy_inx_file_to_package_folder(mut self, driver_name: &str, driver_dir: &PathBuf, is_success: bool) -> Self {
         let expected_driver_name_underscored = driver_name.replace("-", "_");
-        let expected_target_dir = driver_dir.join("target").join(&self.profile);
+        let expected_target_dir = driver_dir.join("target").join(&self.profile.to_string());
         let expected_final_package_dir_path = expected_target_dir.join(format!("{}_package", expected_driver_name_underscored));
         let mock_non_zero_bytes_copied_size = 1000u64;
 
@@ -562,7 +556,7 @@
 
     fn expect_copy_map_file_to_package_folder(mut self, driver_name: &str, driver_dir: &PathBuf, is_success: bool) -> Self {
         let expected_driver_name_underscored = driver_name.replace("-", "_");
-        let expected_target_dir = driver_dir.join("target").join(&self.profile);
+        let expected_target_dir = driver_dir.join("target").join(&self.profile.to_string());
         let expected_final_package_dir_path = expected_target_dir.join(format!("{}_package", expected_driver_name_underscored));
         let mock_non_zero_bytes_copied_size = 1000u64;
 
@@ -578,7 +572,7 @@
 
     fn expect_copy_self_signed_cert_file_to_package_folder(mut self, driver_name: &str, driver_dir: &PathBuf, is_success: bool) -> Self {
         let expected_driver_name_underscored = driver_name.replace("-", "_");
-        let expected_target_dir = driver_dir.join("target").join(&self.profile);
+        let expected_target_dir = driver_dir.join("target").join(&self.profile.to_string());
         let expected_final_package_dir_path = expected_target_dir.join(format!("{}_package", expected_driver_name_underscored));
         let mock_non_zero_bytes_copied_size = 1000u64;
 
@@ -595,7 +589,7 @@
     fn expect_stampinf(mut self, driver_name: &str, driver_dir: &PathBuf, override_output: Option<Output>) -> Self {
         // Run stampinf command
         let expected_driver_name_underscored = driver_name.replace("-", "_");
-        let expected_target_dir = driver_dir.join("target").join(&self.profile);
+        let expected_target_dir = driver_dir.join("target").join(&self.profile.to_string());
         let expected_final_package_dir_path = expected_target_dir.join(format!("{}_package", expected_driver_name_underscored));
         let expected_dest_driver_inf_path = expected_final_package_dir_path.clone().join(format!("{}.inf", expected_driver_name_underscored));
         let expected_output = match override_output {
@@ -624,7 +618,7 @@
     fn expect_inf2cat(mut self, driver_name: &str, driver_dir: &PathBuf,  override_output: Option<Output>) -> Self {
         // Run inf2cat command
         let expected_driver_name_underscored = driver_name.replace("-", "_");
-        let expected_target_dir = driver_dir.join("target").join(&self.profile);
+        let expected_target_dir = driver_dir.join("target").join(&self.profile.to_string());
         let expected_final_package_dir_path = expected_target_dir.join(format!("{}_package", expected_driver_name_underscored));
         let expected_output = match override_output {
             Some(output) => output,
@@ -669,7 +663,7 @@
     
     fn expect_makecert(mut self, driver_dir: &PathBuf,  override_output: Option<Output>) -> Self {
         // create self signed certificate using makecert
-        let expected_target_dir = driver_dir.join("target").join(&self.profile);
+        let expected_target_dir = driver_dir.join("target").join(&self.profile.to_string());
         let expected_output = match override_output {
             Some(output) => output,
             None => Output {
@@ -691,7 +685,7 @@
     
     fn expect_signtool_sign_driver_binary_sys_file(mut self, driver_name: &str, driver_dir: &PathBuf, override_output: Option<Output>) -> Self {
         let expected_driver_name_underscored = driver_name.replace("-", "_");
-        let expected_target_dir = driver_dir.join("target").join(&self.profile);
+        let expected_target_dir = driver_dir.join("target").join(&self.profile.to_string());
         let expected_final_package_dir_path = expected_target_dir.join(format!("{}_package", expected_driver_name_underscored));
         let expected_output = match override_output {
             Some(output) => output,
@@ -715,7 +709,7 @@
 
     fn expect_signtool_sign_cat_file(mut self, driver_name: &str, driver_dir: &PathBuf, override_output: Option<Output>) -> Self {
         let expected_driver_name_underscored = driver_name.replace("-", "_");
-        let expected_target_dir = driver_dir.join("target").join(&self.profile);
+        let expected_target_dir = driver_dir.join("target").join(&self.profile.to_string());
         let expected_final_package_dir_path = expected_target_dir.join(format!("{}_package", expected_driver_name_underscored));
         let expected_output = match override_output {
             Some(output) => output,
@@ -738,7 +732,7 @@
 
     fn expect_signtool_verify_driver_binary_sys_file(mut self, driver_name: &str, driver_dir: &PathBuf, override_output: Option<Output>) -> Self {
         let expected_driver_name_underscored = driver_name.replace("-", "_");
-        let expected_target_dir = driver_dir.join("target").join(&self.profile);
+        let expected_target_dir = driver_dir.join("target").join(&self.profile.to_string());
         let expected_final_package_dir_path = expected_target_dir.join(format!("{}_package", expected_driver_name_underscored));
         let expected_output = match override_output {
             Some(output) => output,
@@ -762,7 +756,7 @@
     
     fn expect_signtool_verify_cat_file(mut self, driver_name: &str, driver_dir: &PathBuf, override_output: Option<Output>) -> Self {
         let expected_driver_name_underscored = driver_name.replace("-", "_");
-        let expected_target_dir = driver_dir.join("target").join(&self.profile);
+        let expected_target_dir = driver_dir.join("target").join(&self.profile.to_string());
         let expected_final_package_dir_path = expected_target_dir.join(format!("{}_package", expected_driver_name_underscored));
         let expected_output = match override_output {
             Some(output) => output,
@@ -800,7 +794,7 @@
 
         let expected_infverif_command: &'static str = "infverif";
         let expected_driver_name_underscored = driver_name.replace("-", "_");
-        let expected_target_dir = driver_dir.join("target").join(&self.profile);
+        let expected_target_dir = driver_dir.join("target").join(&self.profile.to_string());
         let expected_final_package_dir_path = expected_target_dir.join(format!("{}_package", expected_driver_name_underscored));
         let expected_output = match override_output {
             Some(output) => output,
