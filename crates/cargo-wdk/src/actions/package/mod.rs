// Copyright (c) Microsoft Corporation
// License: MIT OR Apache-2.0
//! This module contains the `PackageAction` struct and its associated methods
//! for orchestrating the packaging of a driver project. It includes the build
//! step as a prerequisite for packaging. It consists the logic to build and
//! package standalone projects, workspaces, individual members in a workspace
<<<<<<< HEAD
//! and emulated workspaces.
=======
//! and emulated workspaces. It handles various tasks such as creation of the
//! `PackageTask` struct and interacting with `wdk-build`.

>>>>>>> ebfff3cf
#[cfg(test)]
mod tests;

mod error;
use cargo_metadata::{Metadata as CargoMetadata, Package, TargetKind};
use error::PackageActionError;
use mockall_double::double;
mod package_task;

use std::{
    fs::read_dir,
    io,
    path::{Path, PathBuf},
    result::Result::Ok,
};

use anyhow::Result;
use package_task::{PackageTask, PackageTaskParams};
use tracing::{debug, error as log_error, info, warn};
use wdk_build::{
    metadata::{TryFromCargoMetadataError, Wdk},
    CpuArchitecture,
};

use crate::actions::{build::BuildAction, Profile};
#[double]
use crate::providers::{exec::CommandExec, fs::Fs, metadata::Metadata, wdk_build::WdkBuild};

pub struct PackageActionParams<'a> {
    pub working_dir: &'a Path,
    pub profile: Option<Profile>,
    pub host_arch: CpuArchitecture,
    pub target_arch: Option<CpuArchitecture>,
    pub verify_signature: bool,
    pub is_sample_class: bool,
    pub verbosity_level: clap_verbosity_flag::Verbosity,
}

/// Action that orchestrates the packaging of a driver project
/// This also includes the build step as pre-requisite for packaging
pub struct PackageAction<'a> {
    working_dir: PathBuf,
    profile: Option<Profile>,
    host_arch: CpuArchitecture,
    target_arch: Option<CpuArchitecture>,
    verify_signature: bool,
    is_sample_class: bool,
    verbosity_level: clap_verbosity_flag::Verbosity,

    // Injected deps
    wdk_build_provider: &'a WdkBuild,
    command_exec: &'a CommandExec,
    fs_provider: &'a Fs,
    metadata: &'a Metadata,
}

impl<'a> PackageAction<'a> {
    /// Creates a new instance of `PackageAction`
    /// # Arguments
    /// * `working_dir` - The working directory to operate on
    /// * `profile` - The profile to be used for cargo build and package target
    ///   dir
    /// * `target_arch` - The target architecture
    /// * `is_sample_class` - Indicates if the driver is a sample class driver
    /// * `verbosity_level` - The verbosity level for logging
    /// * `wdk_build_provider` - The WDK build provider instance
    /// * `command_exec` - The command execution provider instance
    /// * `fs_provider` - The file system provider instance
    /// # Returns
    /// * `Result<Self>` - A result containing the new instance of
    ///   `PackageAction` or an error
    /// # Errors
    /// * `PackageActionError::IoError` - If there is an IO error while
    ///   canonicalizing the working dir
    pub fn new(
        params: &PackageActionParams<'a>,
        wdk_build_provider: &'a WdkBuild,
        command_exec: &'a CommandExec,
        fs_provider: &'a Fs,
        metadata: &'a Metadata,
    ) -> Result<Self> {
        // TODO: validate and init attrs here
        let working_dir = fs_provider.canonicalize_path(params.working_dir)?;
        Ok(Self {
            working_dir,
            profile: params.profile,
            host_arch: params.host_arch,
            target_arch: params.target_arch,
            verify_signature: params.verify_signature,
            is_sample_class: params.is_sample_class,
            verbosity_level: params.verbosity_level,
            wdk_build_provider,
            command_exec,
            fs_provider,
            metadata,
        })
    }

    /// Entry point method to execute the packaging action flow
    /// # Returns
    /// * `Result<Self>` - A result containing an empty tuple or an error of
    ///   type `PackageActionError`
    /// # Errors
    /// * `PackageActionError::NotAWorkspaceMemberError` - If the working
    ///   directory is not a workspace member
    /// * `PackageActionError::PackageDriverInitError` - If there is an error
    ///   initializing the package driver
    /// * `PackageActionError::PackageDriverError` - If there is an error during
    ///   the package driver process
    /// * `PackageActionError::CargoMetadataParseError` - If there is an error
    ///   parsing the Cargo metadata
    /// * `PackageActionError::WdkMetadataParseError` - If there is an error
    ///   parsing the WDK metadata
    /// * `PackageActionError::WdkBuildConfigError` - If there is an error with
    ///   the WDK build config
    /// * `PackageActionError::IoError` - Wraps all possible IO errors
    /// * `PackageActionError::CommandExecutionError` - If there is an error
    ///   executing a command
    /// * `PackageActionError::NoValidRustProjectsInTheDirectory` - If no valid
    ///   Rust projects are found in the directory
    /// * `PackageActionError::OneOrMoreRustProjectsFailedToBuild` - If one or
    ///   more Rust projects fail to build
    pub fn run(&self) -> Result<(), PackageActionError> {
        wdk_build::cargo_make::setup_path()?;
        debug!("PATH env variable is set with WDK bin and tools paths");
        debug!(
            "Initializing packaging for project at: {}",
            self.working_dir.display()
        );
        let build_number = self.wdk_build_provider.detect_wdk_build_number()?;
        debug!("WDK build number: {}", build_number);
        // Standalone driver/driver workspace support
        if self
            .fs_provider
            .exists(&self.working_dir.join("Cargo.toml"))
        {
            let cargo_metadata = self.get_cargo_metadata(&self.working_dir)?;
            return self.run_from_workspace_root(&self.working_dir, &cargo_metadata);
        }

        // Emulated workspaces support
        let dirs = read_dir(&self.working_dir)?.collect::<Result<Vec<_>, io::Error>>()?;
        info!(
            "Checking for valid Rust projects in the working directory: {}",
            self.working_dir.display()
        );

        let mut is_valid_dir_with_rust_projects = false;
        for dir in &dirs {
            if dir.file_type()?.is_dir() && self.fs_provider.exists(&dir.path().join("Cargo.toml"))
            {
                debug!(
                    "Found atleast one valid Rust project directory: {}, continuing with the \
                     package flow",
                    dir.path()
                        .file_name()
                        .expect("error reading the folder name")
                        .to_string_lossy()
                );
                is_valid_dir_with_rust_projects = true;
                break;
            }
        }

        if !is_valid_dir_with_rust_projects {
            return Err(PackageActionError::NoValidRustProjectsInTheDirectory(
                self.working_dir.clone(),
            ));
        }

        debug!("Iterating over each dir entry and process valid Rust(possibly driver) projects");
        let mut failed_atleast_one_project = false;
        for dir in dirs {
            debug!(
                "Verifying the dir entry if it is a valid Rust project: {}",
                dir.path().display()
            );
            if dir.file_type()?.is_dir() && self.fs_provider.exists(&dir.path().join("Cargo.toml"))
            {
                info!(
                    "Processing Rust(possibly driver) project: {}",
                    dir.path()
                        .file_name()
                        .expect("error reading the folder name")
                        .to_string_lossy()
                );
                match self.get_cargo_metadata(&dir.path()) {
                    Ok(cargo_metadata) => {
                        if let Err(e) = self.run_from_workspace_root(&dir.path(), &cargo_metadata) {
                            failed_atleast_one_project = true;
                            log_error!(
                                "Error packaging the child project: {}, error: {}",
                                dir.path()
                                    .file_name()
                                    .expect("error reading the folder name")
                                    .to_string_lossy(),
                                e
                            );
                        }
                    }
                    Err(e) => {
                        failed_atleast_one_project = true;
                        log_error!("Error reading cargo metadata: {}", e);
                    }
                }
            } else {
                debug!("Skipping the dir entry as it is not a valid Rust project");
            }
        }

        debug!("Done checking for valid Rust(possibly driver) projects in the working director");
        if failed_atleast_one_project {
            return Err(PackageActionError::OneOrMoreRustProjectsFailedToBuild(
                self.working_dir.clone(),
            ));
        }

        info!("Building and packaging completed successfully");
        Ok(())
    }

    // Method to initiate the packaging process for the given working directory
    // and the cargo metadata
    fn run_from_workspace_root(
        &self,
        working_dir: &PathBuf,
        cargo_metadata: &CargoMetadata,
    ) -> Result<(), PackageActionError> {
        let target_directory = cargo_metadata.target_directory.as_std_path().to_path_buf();
        let wdk_metadata = Wdk::try_from(cargo_metadata);
        let workspace_packages = cargo_metadata.workspace_packages();
        let workspace_root = self
            .fs_provider
            .canonicalize_path(cargo_metadata.workspace_root.clone().as_std_path())?;
        if workspace_root.eq(working_dir) {
            debug!("Running from workspace root");
            for package in workspace_packages {
                let package_root_path: PathBuf = package
                    .manifest_path
                    .parent()
                    .expect("Unable to find package path from Cargo manifest path")
                    .into();

                let package_root_path = self
                    .fs_provider
                    .canonicalize_path(package_root_path.as_path())?;
                debug!(
                    "Processing workspace driver package: {}",
                    package_root_path.display()
                );
                self.build_and_package(
                    &package_root_path,
                    &wdk_metadata,
                    package,
                    package.name.clone(),
                    &target_directory,
                )?;
            }
            if let Err(e) = wdk_metadata {
                return Err(PackageActionError::WdkMetadataParse(e));
            }
            return Ok(());
        }
        info!("Running from workspace member directory");
        let package = workspace_packages.iter().find(|p| {
            let package_root_path: PathBuf = p
                .manifest_path
                .parent()
                .expect("Unable to find package path from Cargo manifest path")
                .into();
            self.fs_provider
                .canonicalize_path(package_root_path.as_path())
                .is_ok_and(|package_root_path| {
                    debug!(
                        "Processing workspace driver package: {}",
                        package_root_path.display()
                    );
                    package_root_path.eq(working_dir)
                })
        });

        if package.is_none() {
            return Err(PackageActionError::NotAWorkspaceMember(working_dir.clone()));
        }

        let package = package.expect("Package cannot be empty");
        self.build_and_package(
            working_dir,
            &wdk_metadata,
            package,
            package.name.clone(),
            &target_directory,
        )?;

        if let Err(e) = wdk_metadata {
            return Err(PackageActionError::WdkMetadataParse(e));
        }

        info!("Building and packaging completed successfully");

        Ok(())
    }

    fn get_cargo_metadata(&self, working_dir: &Path) -> Result<CargoMetadata, PackageActionError> {
        let working_dir_path_trimmed: PathBuf = working_dir
            .to_string_lossy()
            .trim_start_matches("\\\\?\\")
            .into();
        let cargo_metadata = self
            .metadata
            .get_cargo_metadata_at_path(&working_dir_path_trimmed)?;
        Ok(cargo_metadata)
    }

    fn build_and_package(
        &self,
        working_dir: &Path,
        wdk_metadata: &Result<Wdk, TryFromCargoMetadataError>,
        package: &Package,
        package_name: String,
        target_dir: &Path,
    ) -> Result<(), PackageActionError> {
        info!("Processing package: {}", package_name);
        BuildAction::new(
            &package_name,
            working_dir,
            self.profile,
            self.target_arch,
            self.verbosity_level,
            self.command_exec,
            self.fs_provider,
        )?
        .run()?;
        if package.metadata.get("wdk").is_none() {
            warn!(
                "No package.metadata.wdk section found. Skipping driver package workflow for \
                 package: {}",
                package_name
            );
            return Ok(());
        }
        if !package
            .targets
            .iter()
            .any(|t| t.kind.contains(&TargetKind::CDyLib))
        {
            warn!(
                "No cdylib target found. Skipping driver package workflow for package: {}",
                package_name
            );
            return Ok(());
        }
        debug!("Found wdk metadata in package: {}", package_name);
        if wdk_metadata.is_err() {
            warn!(
                "WDK metadata is not available. Skipping driver package workflow for package: {}",
                package_name
            );
            return Ok(());
        }
        debug!("Creating the drive package");
        let wdk_metadata = wdk_metadata.as_ref().expect("WDK metadata cannot be empty");
        let driver_model = wdk_metadata.driver_model.clone();
        let mut target_dir = target_dir.to_path_buf();
        if let Some(arch) = self.target_arch {
            target_dir = target_dir.join(arch.to_target_triple());
        }
        target_dir = match self.profile {
            Some(Profile::Release) => target_dir.join("release"),
            _ => target_dir.join("debug"),
        };
        debug!(
            "Target directory for package: {} is: {}",
            package_name,
            target_dir.display()
        );
        let target_arch = self.target_arch.unwrap_or(self.host_arch); // Using host arch if target arch is not specified, like cargo build
        debug!(
            "Target architecture for package: {} is: {}",
            package_name, target_arch
        );

        let package_driver = PackageTask::new(
            PackageTaskParams {
                package_name: &package_name,
                working_dir,
                target_dir: &target_dir,
                target_arch,
                verify_signature: self.verify_signature,
                sample_class: self.is_sample_class,
                driver_model,
            },
            self.wdk_build_provider,
            self.command_exec,
            self.fs_provider,
        );
        if let Err(e) = package_driver {
            return Err(PackageActionError::PackageTaskInit(package_name, e));
        }
        if let Err(e) = package_driver
            .expect("PackageDriver failed to initialize")
            .run()
        {
            return Err(PackageActionError::PackageTask(package_name, e));
        }
        info!("Processing completed for package: {}", package_name);
        Ok(())
    }
}<|MERGE_RESOLUTION|>--- conflicted
+++ resolved
@@ -4,13 +4,9 @@
 //! for orchestrating the packaging of a driver project. It includes the build
 //! step as a prerequisite for packaging. It consists the logic to build and
 //! package standalone projects, workspaces, individual members in a workspace
-<<<<<<< HEAD
-//! and emulated workspaces.
-=======
 //! and emulated workspaces. It handles various tasks such as creation of the
 //! `PackageTask` struct and interacting with `wdk-build`.
 
->>>>>>> ebfff3cf
 #[cfg(test)]
 mod tests;
 
