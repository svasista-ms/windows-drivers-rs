--- conflicted
+++ resolved
@@ -125,7 +125,6 @@
     ///   Rust projects are found in the directory
     /// * `PackageActionError::OneOrMoreRustProjectsFailedToBuild` - If one or
     ///   more Rust projects fail to build
-<<<<<<< HEAD
     pub fn run(&self) -> Result<(), PackageProjectError> {
         wdk_build::cargo_make::setup_path()?;
         debug!("PATH env variable is set with WDK bin and tools paths");
@@ -135,9 +134,6 @@
         );
         let build_number = self.wdk_build_provider.detect_wdk_build_number()?;
         debug!("WDK build number: {}", build_number);
-=======
-    pub fn run(&self) -> Result<(), PackageActionError> {
->>>>>>> 51a1706a
         // Standalone driver/driver workspace support
         if self
             .fs_provider
@@ -232,15 +228,8 @@
         &self,
         working_dir: &PathBuf,
         cargo_metadata: &CargoMetadata,
-<<<<<<< HEAD
     ) -> Result<(), PackageProjectError> {
         let target_directory = cargo_metadata.target_directory.as_std_path().to_path_buf();
-=======
-    ) -> Result<(), PackageActionError> {
-        let target_directory = cargo_metadata
-            .target_directory
-            .join(self.profile.target_folder_name());
->>>>>>> 51a1706a
         let wdk_metadata = Wdk::try_from(cargo_metadata);
         let workspace_packages = cargo_metadata.workspace_packages();
         let workspace_root = self
