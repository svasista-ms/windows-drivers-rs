// Copyright (c) Microsoft Corporation
// License: MIT OR Apache-2.0
//! This module contains the `PackageAction` struct and its associated methods
//! for orchestrating the packaging of a driver project. It includes the build
//! step as a prerequisite for packaging. It consists the logic to build and
//! package standalone projects, workspaces, individual members in a workspace
//! and emulated workspaces.
#[cfg(test)]
mod tests;

mod error;
use cargo_metadata::{Metadata as CargoMetadata, Package, TargetKind};
use error::PackageProjectError;
use mockall_double::double;
mod package_task;

use std::{
    fs::read_dir,
    io,
    path::{Path, PathBuf},
    result::Result::Ok,
};

use anyhow::Result;
use package_task::{PackageTask, PackageTaskParams};
use tracing::{debug, error as log_error, info, warn};
use wdk_build::metadata::{TryFromCargoMetadataError, Wdk};

use super::{build::BuildAction, CpuArchitecture, Profile};
use crate::actions::{AARCH64_TARGET_TRIPLE_NAME, X86_64_TARGET_TRIPLE_NAME};
#[double]
use crate::providers::{exec::CommandExec, fs::Fs, metadata::Metadata, wdk_build::WdkBuild};

pub struct PackageActionParams<'a> {
    pub working_dir: &'a Path,
    pub profile: Profile,
    pub host_arch: CpuArchitecture,
    pub target_arch: Option<CpuArchitecture>,
    pub verify_signature: bool,
    pub is_sample_class: bool,
    pub verbosity_level: clap_verbosity_flag::Verbosity,
}

/// Action that orchestrates the packaging of a driver project
/// This also includes the build step as pre-requisite for packaging
#[derive(Clone)]
pub struct PackageAction<'a> {
    working_dir: PathBuf,
    profile: Profile,
    host_arch: CpuArchitecture,
    target_arch: Option<CpuArchitecture>,
    verify_signature: bool,
    is_sample_class: bool,
    verbosity_level: clap_verbosity_flag::Verbosity,

    // Injected deps
    wdk_build_provider: &'a WdkBuild,
    command_exec: &'a CommandExec,
    fs_provider: &'a Fs,
    metadata: &'a Metadata,
}

impl<'a> PackageAction<'a> {
    /// Creates a new instance of `PackageAction`
    /// # Arguments
    /// * `working_dir` - The working directory to operate on
    /// * `profile` - The profile to be used for cargo build and package target
    ///   dir
    /// * `target_arch` - The target architecture
    /// * `is_sample_class` - Indicates if the driver is a sample class driver
    /// * `verbosity_level` - The verbosity level for logging
    /// * `wdk_build_provider` - The WDK build provider instance
    /// * `command_exec` - The command execution provider instance
    /// * `fs_provider` - The file system provider instance
    /// # Returns
    /// * `Result<Self>` - A result containing the new instance of
    ///   `PackageAction` or an error
    /// # Errors
    /// * `PackageProjectError::IoError` - If there is an IO error while
    ///   canonicalizing the working dir
    pub fn new(
        params: &PackageActionParams<'a>,
        wdk_build_provider: &'a WdkBuild,
        command_exec: &'a CommandExec,
        fs_provider: &'a Fs,
        metadata: &'a Metadata,
    ) -> Result<Self> {
        // TODO: validate and init attrs here
        let working_dir = fs_provider.canonicalize_path(params.working_dir)?;
        Ok(Self {
            working_dir,
            profile: params.profile,
            host_arch: params.host_arch,
            target_arch: params.target_arch,
            verify_signature: params.verify_signature,
            is_sample_class: params.is_sample_class,
            verbosity_level: params.verbosity_level,
            wdk_build_provider,
            command_exec,
            fs_provider,
            metadata,
        })
    }

    /// Entry point method to execute the packaging action flow
    /// # Returns
    /// * `Result<Self>` - A result containing an empty tuple or an error of
    ///   type `PackageProjectError`
    /// # Errors
    /// * `PackageProjectError::NotAWorkspaceMemberError` - If the working
    ///   directory is not a workspace member
    /// * `PackageProjectError::PackageDriverInitError` - If there is an error
    ///   initializing the package driver
    /// * `PackageProjectError::PackageDriverError` - If there is an error
    ///   during the package driver process
    /// * `PackageProjectError::CargoMetadataParseError` - If there is an error
    ///   parsing the Cargo metadata
    /// * `PackageProjectError::WdkMetadataParseError` - If there is an error
    ///   parsing the WDK metadata
    /// * `PackageProjectError::WdkBuildConfigError` - If there is an error with
    ///   the WDK build config
    /// * `PackageProjectError::IoError` - Wraps all possible IO errors
    /// * `PackageProjectError::CommandExecutionError` - If there is an error
    ///   executing a command
    /// * `PackageProjectError::NoValidRustProjectsInTheDirectory` - If no valid
    ///   Rust projects are found in the directory
    /// * `PackageProjectError::OneOrMoreRustProjectsFailedToBuild` - If one or
    ///   more Rust projects fail to build
    pub fn run(&self) -> Result<(), PackageProjectError> {
        wdk_build::cargo_make::setup_path()?;
        debug!("PATH env variable is set with WDK bin and tools paths");
        debug!(
            "Initializing packaging for project at: {}",
            self.working_dir.display()
        );
        let build_number = self.wdk_build_provider.detect_wdk_build_number()?;
        debug!("WDK build number: {}", build_number);
        // Standalone driver/driver workspace support
        if self
            .fs_provider
            .exists(&self.working_dir.join("Cargo.toml"))
        {
            let cargo_metadata = self.get_cargo_metadata(&self.working_dir)?;
            return self.run_from_workspace_root(&self.working_dir, &cargo_metadata);
        }

        // Emulated workspaces support
        let dirs = read_dir(&self.working_dir)?.collect::<Result<Vec<_>, io::Error>>()?;
        info!(
            "Checking for valid Rust projects in the working directory: {}",
            self.working_dir.display()
        );

        let mut is_valid_dir_with_rust_projects = false;
        for dir in &dirs {
            if dir.file_type()?.is_dir() && self.fs_provider.exists(&dir.path().join("Cargo.toml"))
            {
                debug!(
                    "Found atleast one valid Rust project directory: {}, continuing with the \
                     package flow",
                    dir.path()
                        .file_name()
                        .expect("error reading the folder name")
                        .to_string_lossy()
                );
                is_valid_dir_with_rust_projects = true;
                break;
            }
        }

        if !is_valid_dir_with_rust_projects {
            return Err(PackageProjectError::NoValidRustProjectsInTheDirectory(
                self.working_dir.clone(),
            ));
        }

        debug!("Iterating over each dir entry and process valid Rust(possibly driver) projects");
        let mut failed_atleast_one_project = false;
        for dir in dirs {
            debug!(
                "Verifying the dir entry if it is a valid Rust project: {}",
                dir.path().display()
            );
            if dir.file_type()?.is_dir() && self.fs_provider.exists(&dir.path().join("Cargo.toml"))
            {
                info!(
                    "Processing Rust(possibly driver) project: {}",
                    dir.path()
                        .file_name()
                        .expect("error reading the folder name")
                        .to_string_lossy()
                );
                match self.get_cargo_metadata(&dir.path()) {
                    Ok(cargo_metadata) => {
                        if let Err(e) = self.run_from_workspace_root(&dir.path(), &cargo_metadata) {
                            failed_atleast_one_project = true;
                            log_error!(
                                "Error packaging the child project: {}, error: {}",
                                dir.path()
                                    .file_name()
                                    .expect("error reading the folder name")
                                    .to_string_lossy(),
                                e
                            );
                        }
                    }
                    Err(e) => {
                        failed_atleast_one_project = true;
                        log_error!("Error reading cargo metadata: {}", e);
                    }
                }
            } else {
                debug!("Skipping the dir entry as it is not a valid Rust project");
            }
        }

        debug!("Done checking for valid Rust(possibly driver) projects in the working director");
        if failed_atleast_one_project {
            return Err(PackageProjectError::OneOrMoreRustProjectsFailedToBuild(
                self.working_dir.clone(),
            ));
        }

        info!("Building and packaging completed successfully");
        Ok(())
    }

    fn run_from_workspace_root(
        &self,
        working_dir: &PathBuf,
        cargo_metadata: &CargoMetadata,
    ) -> Result<(), PackageProjectError> {
<<<<<<< HEAD
        let target_directory = cargo_metadata.target_directory.as_std_path().to_path_buf();
        let wdk_metadata = Wdk::try_from(cargo_metadata)?;
=======
        let target_directory = cargo_metadata
            .target_directory
            .join(self.profile.target_folder_name());
        let wdk_metadata = Wdk::try_from(cargo_metadata);
>>>>>>> 5b8a5734
        let workspace_packages = cargo_metadata.workspace_packages();
        let workspace_root = self
            .fs_provider
            .canonicalize_path(cargo_metadata.workspace_root.clone().as_std_path())?;
        if workspace_root.eq(working_dir) {
            debug!("Running from workspace root");
            for package in workspace_packages {
                let package_root_path: PathBuf = package
                    .manifest_path
                    .parent()
                    .expect("Unable to find package path from Cargo manifest path")
                    .into();

                let package_root_path = self
                    .fs_provider
                    .canonicalize_path(package_root_path.as_path())?;
                debug!(
                    "Processing workspace driver package: {}",
                    package_root_path.display()
                );
                self.build_and_package(
                    &package_root_path,
                    &wdk_metadata,
                    package,
                    package.name.clone(),
                    &target_directory.clone(),
                )?;
            }
            if let Err(e) = wdk_metadata {
                return Err(PackageProjectError::WdkMetadataParse(e));
            }
            return Ok(());
        }
        info!("Running from workspace member directory");
        let package = workspace_packages.iter().find(|p| {
            let package_root_path: PathBuf = p
                .manifest_path
                .parent()
                .expect("Unable to find package path from Cargo manifest path")
                .into();
            self.fs_provider
                .canonicalize_path(package_root_path.as_path())
                .is_ok_and(|package_root_path| {
                    debug!(
                        "Processing workspace driver package: {}",
                        package_root_path.display()
                    );
                    package_root_path.eq(working_dir)
                })
        });

        if package.is_none() {
            return Err(PackageProjectError::NotAWorkspaceMember(
                working_dir.clone(),
            ));
        }

        let package = package.expect("Package cannot be empty");
        self.build_and_package(
            working_dir,
            &wdk_metadata,
            package,
            package.name.clone(),
            &target_directory,
        )?;

        if let Err(e) = wdk_metadata {
            return Err(PackageProjectError::WdkMetadataParse(e));
        }

        info!("Building and packaging completed successfully");

        Ok(())
    }

    fn get_cargo_metadata(&self, working_dir: &Path) -> Result<CargoMetadata, PackageProjectError> {
        let working_dir_path_trimmed: PathBuf = working_dir
            .to_string_lossy()
            .trim_start_matches("\\\\?\\")
            .into();
        let cargo_metadata = self
            .metadata
            .get_cargo_metadata_at_path(&working_dir_path_trimmed)?;
        Ok(cargo_metadata)
    }

    fn build_and_package(
        &self,
        working_dir: &Path,
        wdk_metadata: &Result<Wdk, TryFromCargoMetadataError>,
        package: &Package,
        package_name: String,
        target_dir: &Path,
    ) -> Result<(), PackageProjectError> {
        info!("Processing package: {}", package_name);
        BuildAction::new(
            &package_name,
            working_dir,
            &self.profile,
            self.target_arch,
            self.verbosity_level,
            self.command_exec,
            self.fs_provider,
        )?
        .run()?;

        if package.metadata.get("wdk").is_none() {
            warn!(
                "No package.metadata.wdk section found. Skipping driver package workflow for \
                 package: {}",
                package_name
            );
            return Ok(());
        }
        if !package
            .targets
            .iter()
            .any(|t| t.kind.contains(&TargetKind::CDyLib))
        {
            warn!(
                "No cdylib target found. Skipping driver package workflow for package: {}",
                package_name
            );
            return Ok(());
        }

<<<<<<< HEAD
        debug!("Found wdk metadata in package: {}", package_name);

        let mut target_dir = match self.target_arch {
            Some(CpuArchitecture::Amd64) => target_dir.join(X86_64_TARGET_TRIPLE_NAME),
            Some(CpuArchitecture::Arm64) => target_dir.join(AARCH64_TARGET_TRIPLE_NAME),
            None => target_dir.to_path_buf(),
        };
        target_dir = target_dir.join(self.profile.target_folder_name());
        debug!(
            "Target directory for package: {} is: {}",
            package_name,
            target_dir.display()
        );

        let target_arch = if self.target_arch.is_some() {
            self.target_arch.expect("Target architecture should be set")
        } else {
            self.host_arch
        };
        debug!(
            "Target architecture for package: {} is: {}",
            package_name, target_arch
        );
        debug!("Creating package driver for package: {}", package_name);
=======
>>>>>>> 5b8a5734
        if wdk_metadata.is_err() {
            return Ok(());
        }

        let wdk_metadata = wdk_metadata.as_ref().expect("WDK metadata cannot be empty");

<<<<<<< HEAD
        debug!("Found wdk metadata in package: {}", package_name);

        let mut target_dir = match self.target_arch {
            Some(CpuArchitecture::Amd64) => target_dir.join(X86_64_TARGET_TRIPLE_NAME),
            Some(CpuArchitecture::Arm64) => target_dir.join(AARCH64_TARGET_TRIPLE_NAME),
            None => target_dir.to_path_buf(),
        };
        target_dir = target_dir.join(self.profile.target_folder_name());
        debug!(
            "Target directory for package: {} is: {}",
            package_name,
            target_dir.display()
        );

        let target_arch = if self.target_arch.is_some() {
            self.target_arch.expect("Target architecture should be set")
        } else {
            self.host_arch
        };
        debug!(
            "Target architecture for package: {} is: {}",
            package_name, target_arch
        );
        debug!("Creating package driver for package: {}", package_name);
=======
>>>>>>> 5b8a5734
        let package_driver = PackageTask::new(
            PackageTaskParams {
                package_name: &package_name,
                working_dir,
                target_dir: &target_dir,
                target_arch,
                verify_signature: self.verify_signature,
                sample_class: self.is_sample_class,
                driver_model: wdk_metadata.driver_model.clone(),
            },
            self.wdk_build_provider,
            self.command_exec,
            self.fs_provider,
        );
        if let Err(e) = package_driver {
            return Err(PackageProjectError::PackageTaskInit(package_name, e));
        }

        if let Err(e) = package_driver
            .expect("PackageDriver failed to initialize")
            .run()
        {
            return Err(PackageProjectError::PackageTask(package_name, e));
        }
        info!("Processing completed for package: {}", package_name);
        Ok(())
    }
}<|MERGE_RESOLUTION|>--- conflicted
+++ resolved
@@ -230,15 +230,8 @@
         working_dir: &PathBuf,
         cargo_metadata: &CargoMetadata,
     ) -> Result<(), PackageProjectError> {
-<<<<<<< HEAD
         let target_directory = cargo_metadata.target_directory.as_std_path().to_path_buf();
         let wdk_metadata = Wdk::try_from(cargo_metadata)?;
-=======
-        let target_directory = cargo_metadata
-            .target_directory
-            .join(self.profile.target_folder_name());
-        let wdk_metadata = Wdk::try_from(cargo_metadata);
->>>>>>> 5b8a5734
         let workspace_packages = cargo_metadata.workspace_packages();
         let workspace_root = self
             .fs_provider
@@ -364,8 +357,6 @@
             );
             return Ok(());
         }
-
-<<<<<<< HEAD
         debug!("Found wdk metadata in package: {}", package_name);
 
         let mut target_dir = match self.target_arch {
@@ -390,41 +381,11 @@
             package_name, target_arch
         );
         debug!("Creating package driver for package: {}", package_name);
-=======
->>>>>>> 5b8a5734
         if wdk_metadata.is_err() {
             return Ok(());
         }
 
         let wdk_metadata = wdk_metadata.as_ref().expect("WDK metadata cannot be empty");
-
-<<<<<<< HEAD
-        debug!("Found wdk metadata in package: {}", package_name);
-
-        let mut target_dir = match self.target_arch {
-            Some(CpuArchitecture::Amd64) => target_dir.join(X86_64_TARGET_TRIPLE_NAME),
-            Some(CpuArchitecture::Arm64) => target_dir.join(AARCH64_TARGET_TRIPLE_NAME),
-            None => target_dir.to_path_buf(),
-        };
-        target_dir = target_dir.join(self.profile.target_folder_name());
-        debug!(
-            "Target directory for package: {} is: {}",
-            package_name,
-            target_dir.display()
-        );
-
-        let target_arch = if self.target_arch.is_some() {
-            self.target_arch.expect("Target architecture should be set")
-        } else {
-            self.host_arch
-        };
-        debug!(
-            "Target architecture for package: {} is: {}",
-            package_name, target_arch
-        );
-        debug!("Creating package driver for package: {}", package_name);
-=======
->>>>>>> 5b8a5734
         let package_driver = PackageTask::new(
             PackageTaskParams {
                 package_name: &package_name,
