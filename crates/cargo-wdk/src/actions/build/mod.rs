// Copyright (c) Microsoft Corporation
// License: MIT OR Apache-2.0
//! This module contains the `BuildAction` struct and its associated methods
//! for orchestrating the build and packaging of a driver project. It consists
//! the logic to build and package standalone projects, workspaces, individual
//! members in a workspace and emulated workspaces. It consists of two tasks -
//! `BuildTask` that handles the build phase and the `PackageTask` that handles
//! the package phase.

mod build_task;
mod error;
mod package_task;
#[cfg(test)]
mod tests;
use std::{
    path::{absolute, Path, PathBuf},
    result::Result::Ok,
};

use anyhow::Result;
use build_task::BuildTask;
use cargo_metadata::Metadata as CargoMetadata;
use error::BuildActionError;
use mockall_double::double;
use package_task::{PackageTask, PackageTaskParams};
use tracing::{debug, error as err, info, warn};
use wdk_build::{
    metadata::{TryFromCargoMetadataError, Wdk},
    CpuArchitecture,
};

use crate::actions::{build::error::BuildTaskError, Profile};
#[double]
use crate::providers::{exec::CommandExec, fs::Fs, metadata::Metadata, wdk_build::WdkBuild};

pub struct BuildActionParams<'a> {
    pub working_dir: &'a Path,
    pub profile: Option<&'a Profile>,
    pub target_arch: Option<&'a CpuArchitecture>,
    pub verify_signature: bool,
    pub is_sample_class: bool,
    pub verbosity_level: clap_verbosity_flag::Verbosity,
}

/// Action that orchestrates the build and package of a driver project. Build is
/// a pre-requisite for packaging.
pub struct BuildAction<'a> {
    working_dir: PathBuf,
    profile: Option<&'a Profile>,
    target_arch: Option<&'a CpuArchitecture>,
    verify_signature: bool,
    is_sample_class: bool,
    verbosity_level: clap_verbosity_flag::Verbosity,

    // Injected deps
    wdk_build: &'a WdkBuild,
    command_exec: &'a CommandExec,
    fs: &'a Fs,
    metadata: &'a Metadata,
}

impl<'a> BuildAction<'a> {
    /// Creates a new instance of `BuildAction`.
    ///
    /// # Arguments:
    /// * `params` - The `BuildActionParams` struct containing the parameters
    ///   for the build action
    /// * `wdk_build` - The WDK build provider instance
    /// * `command_exec` - The command execution provider instance
    /// * `fs` - The file system provider instance
    /// * `metadata` - The metadata provider instance
    ///
    /// # Returns
    /// * `Result<Self>` - A result containing either a new instance of
    ///   `BuildAction` on success, or an `anyhow::Error`.
    ///
    /// # Errors
    /// * [`anyhow::Error`] -  If `params.working_dir` is not a syntactically
    ///   valid path, e.g. it is empty
    pub fn new(
        params: &BuildActionParams<'a>,
        wdk_build: &'a WdkBuild,
        command_exec: &'a CommandExec,
        fs: &'a Fs,
        metadata: &'a Metadata,
    ) -> Result<Self> {
        // TODO: validate params
        Ok(Self {
            working_dir: absolute(params.working_dir)?,
            profile: params.profile,
            target_arch: params.target_arch,
            verify_signature: params.verify_signature,
            is_sample_class: params.is_sample_class,
            verbosity_level: params.verbosity_level,
            wdk_build,
            command_exec,
            fs,
            metadata,
        })
    }

    /// Entry point method to execute the packaging action flow.
    ///
    /// # Returns
    /// * `Result<(), BuildActionError>` - A result containing an empty tuple or
    ///   an error of type `BuildActionError`.
    ///
    /// # Errors
    /// * `BuildActionError::NotAWorkspaceMember` - If the working directory is
    ///   not a workspace member.
    /// * `BuildActionError::PackageTaskInit` - If there is an error
    ///   initializing the package task.
    /// * `BuildActionError::PackageTask` - If there is an error during the
    ///   package task process.
    /// * `BuildActionError::CargoMetadataParse` - If it is not a valid rust
    ///   project/workspace and error parsing Cargo.toml.
    /// * `BuildActionError::WdkMetadataParse` - Error Parsing WDK metadata from
    ///   Cargo.toml, not a valid driver project/workspace.
    /// * `BuildActionError::WdkBuildConfig` - If there is an error setting up
    ///   Path for the tools or when failed to detect WDK build number.
    /// * `BuildActionError::Io` - Wraps all possible IO errors.
    /// * `BuildActionError::CommandExecution` - If there is an error executing
    ///   a command.
    /// * `BuildActionError::NoValidRustProjectsInTheDirectory` - If no valid
    ///   Rust projects are found in the working directory.
    /// * `BuildActionError::OneOrMoreRustProjectsFailedToBuild` - If one or
    ///   more Rust projects fail to build in an emulated workspace.
    /// * `BuildActionError::OneOrMoreWorkspaceMembersFailedToBuild` - If one or
    ///   more workspace members fail to build inside a workspace.
    /// * `BuildActionError::BuildTask` - If there is an error during the build
    ///   task process.
    pub fn run(&self) -> Result<(), BuildActionError> {
        debug!(
            "Initialized build for project at: {}",
            self.working_dir.display()
        );
        let build_number = self.wdk_build.detect_wdk_build_number()?;
        debug!("WDK build number: {}", build_number);

        // Standalone driver/driver workspace support
        if self.fs.exists(&self.working_dir.join("Cargo.toml")) {
            return self.run_from_workspace_root(&self.working_dir);
        }

        // Emulated workspaces support
        let dirs = self.fs.read_dir_entries(&self.working_dir)?;
        debug!(
            "Checking for valid Rust projects in the working directory: {}",
            self.working_dir.display()
        );

        let mut is_valid_dir_with_rust_projects = false;
        for dir in &dirs {
            if self.fs.dir_file_type(dir)?.is_dir()
                && self.fs.exists(&dir.path().join("Cargo.toml"))
            {
                debug!(
                    "Found atleast one valid Rust project directory: {}, continuing with the \
                     build flow",
                    dir.path()
                        .file_name()
                        .expect(
                            "package sub directory name ended with \"..\" which is not expected"
                        )
                        .to_string_lossy()
                );
                is_valid_dir_with_rust_projects = true;
                break;
            }
        }

        if !is_valid_dir_with_rust_projects {
            return Err(BuildActionError::NoValidRustProjectsInTheDirectory(
                self.working_dir.clone(),
            ));
        }

        info!("Building packages in {}", self.working_dir.display());

        let mut failed_atleast_one_project = false;
        for dir in dirs {
            debug!("Checking dir entry: {}", dir.path().display());
            if !self.fs.dir_file_type(&dir)?.is_dir()
                || !self.fs.exists(&dir.path().join("Cargo.toml"))
            {
                debug!("Dir entry is not a valid Rust package");
                continue;
            }

            let working_dir_path = dir.path(); // Avoids a short-lived temporary
            let sub_dir = working_dir_path
                .file_name()
                .expect("package sub directory name ended with \"..\" which is not expected")
                .to_string_lossy();

            debug!("Building package(s) in dir {sub_dir}");
            if let Err(e) = self.run_from_workspace_root(&dir.path()) {
                failed_atleast_one_project = true;
                err!(
                    "Error building project: {sub_dir}, error: {:?}",
                    anyhow::Error::new(e)
                );
            }
        }

        debug!("Done building packages in {}", self.working_dir.display());
        if failed_atleast_one_project {
            return Err(BuildActionError::OneOrMoreRustProjectsFailedToBuild(
                self.working_dir.clone(),
            ));
        }

        info!(
            "Build completed successfully for packages in {}",
            self.working_dir.display()
        );
        Ok(())
    }

    // Runs build for the given working directory and the cargo metadata
    fn run_from_workspace_root(&self, working_dir: &Path) -> Result<(), BuildActionError> {
        let cargo_metadata = &self.get_cargo_metadata(working_dir)?;
        let wdk_metadata = Wdk::try_from(cargo_metadata);
        let workspace_packages = cargo_metadata.workspace_packages();
        let workspace_root =
            absolute(cargo_metadata.workspace_root.as_std_path()).map_err(|e| {
                BuildActionError::NotAbsolute(cargo_metadata.workspace_root.clone().into(), e)
            })?;
        if workspace_root.eq(&working_dir) {
            // If the working directory is root of a standalone project or a
            // workspace
            debug!(
                "Running from standalone project or from a root of a workspace: {}",
                working_dir.display()
            );
            let mut failed_atleast_one_workspace_member = false;
            for package in workspace_packages {
                let package_root_path: PathBuf = package
                    .manifest_path
                    .parent()
                    .expect("Unable to find package path from Cargo manifest path")
                    .into();

                let package_root_path = absolute(package_root_path.as_path())
                    .map_err(|e| BuildActionError::NotAbsolute(package_root_path.clone(), e))?;
                debug!(
                    "Building workspace member package: {}",
                    package_root_path.display()
                );
<<<<<<< HEAD
                if let Err(e) =
                    self.build_and_package(&package_root_path, &wdk_metadata, &package.name)
                {
=======

                if let Err(e) = self.build_and_package(
                    &package_root_path,
                    &wdk_metadata,
                    package,
                    &package.name,
                    &target_directory,
                ) {
>>>>>>> a8da554f
                    failed_atleast_one_workspace_member = true;
                    err!(
                        "Error building the workspace member project: {}, error: {:?}",
                        package_root_path.display(),
                        anyhow::Error::new(e)
                    );
                }
            }
            if let Err(e) = wdk_metadata {
                // Ignore NoWdkConfigurationsDetected but propagate any other error
                if !matches!(e, TryFromCargoMetadataError::NoWdkConfigurationsDetected) {
                    return Err(BuildActionError::WdkMetadataParse(e));
                }
            }

            if failed_atleast_one_workspace_member {
                return Err(BuildActionError::OneOrMoreWorkspaceMembersFailedToBuild(
                    working_dir.to_owned(),
                ));
            }
        } else {
            // If the working directory is a workspace member directory
            debug!(
                "Running from a workspace member directory: {}",
                working_dir.display()
            );
            let package = workspace_packages.iter().find(|p| {
                let package_root_path: PathBuf = p
                    .manifest_path
                    .parent()
                    .expect("Unable to find package path from Cargo manifest path")
                    .into();
                absolute(package_root_path.as_path()).is_ok_and(|p| {
                    debug!("Processing workspace member package: {}", p.display());
                    p.eq(&working_dir)
                })
            });

            let package = package
                .ok_or_else(|| BuildActionError::NotAWorkspaceMember(working_dir.to_owned()))?;

            self.build_and_package(working_dir, &wdk_metadata, &package.name)?;

            if let Err(e) = wdk_metadata {
                // Ignore NoWdkConfigurationsDetected but propagate any other error
                if !matches!(e, TryFromCargoMetadataError::NoWdkConfigurationsDetected) {
                    return Err(BuildActionError::WdkMetadataParse(e));
                }
            }
        }

        debug!(
            "Build completed successfully for path: {}",
            working_dir.display()
        );

        Ok(())
    }

    fn get_cargo_metadata(&self, working_dir: &Path) -> Result<CargoMetadata, BuildActionError> {
        let working_dir_path_trimmed: PathBuf = working_dir
            .to_string_lossy()
            .trim_start_matches("\\\\?\\")
            .into();
        let cargo_metadata = self
            .metadata
            .get_cargo_metadata_at_path(&working_dir_path_trimmed)?;
        Ok(cargo_metadata)
    }

    // Method to perform the build and package tasks on the given package
    fn build_and_package(
        &self,
        working_dir: &Path,
        wdk_metadata: &Result<Wdk, TryFromCargoMetadataError>,
        package_name: &str,
    ) -> Result<(), BuildActionError> {
<<<<<<< HEAD
        info!("Processing package: {}", package_name);
        let (dll_path, wdk_metadata) = match BuildTask::new(
=======
        info!("Building package {package_name}");
        BuildTask::new(
>>>>>>> a8da554f
            package_name,
            working_dir,
            self.profile,
            self.target_arch,
            self.verbosity_level,
            self.command_exec,
        )
<<<<<<< HEAD
        .run()
        {
            Ok(dll_path) => {
                debug!("Found driver binary(.dll) at {}", dll_path.display());
                if let Ok(meta) = wdk_metadata {
                    info!("Found wdk metadata in `{package_name}` package");
                    (dll_path, meta)
                } else {
                    warn!("WDK metadata is not found for `{package_name}`; skipping packaging",);
                    return Ok(());
                }
            }
            Err(BuildTaskError::DllNotFound) => {
                if wdk_metadata.is_ok() {
                    warn!(
                        "WDK metadata is present in workspace manifest. But `{package_name}` may \
                         not be a driver, no cdylib (.dll) artifact found; skipping packaging"
                    );
                } else {
                    info!("WDK metadata not found for `{package_name}`; skipping packaging");
                }
                return Ok(());
            }
            Err(e) => return Err(BuildActionError::BuildTask(e)),
        };

        let artifacts_dir = Self::artifacts_dir(&dll_path)?;
        let target_arch = self.determine_target_arch(working_dir, &artifacts_dir)?;

        // Set up the `PATH` system environment variable with WDK/SDK bin and tools
        // paths.
        wdk_build::cargo_make::setup_path().map_err(|e| {
            debug!("Failed to set up PATH for WDK/SDK tools");
            BuildActionError::WdkBuildConfig(e)
        })?;
        debug!("PATH env variable is set with WDK bin and tools paths");
=======
        .run()?;

        let wdk_metadata = if let Ok(wdk_metadata) = wdk_metadata {
            debug!("Found wdk metadata in package: {}", package_name);
            wdk_metadata
        } else {
            debug!("Invalid WDK metadata. Skipping package task");
            return Ok(());
        };

        // Identifying non driver packages
        if package.metadata.get("wdk").is_none() {
            debug!("Packaging task skipped for non-driver package");
            return Ok(());
        }

        if !package
            .targets
            .iter()
            .any(|t| t.kind.contains(&TargetKind::CDyLib))
        {
            warn!("No cdylib target found. Skipping package task");
            return Ok(());
        }

        debug!("Creating the driver package in the target directory");
        let driver_model = wdk_metadata.driver_model.clone();
        let target_arch = match self.target_arch {
            TargetArch::Default(arch) | TargetArch::Selected(arch) => arch,
        };
        debug!("Target architecture for package: {package_name} is: {target_arch}");
        let mut target_dir = target_dir.to_path_buf();
        if let TargetArch::Selected(arch) = self.target_arch {
            target_dir = target_dir.join(to_target_triple(arch));
        }
        target_dir = match self.profile {
            Some(Profile::Release) => target_dir.join("release"),
            _ => target_dir.join("debug"),
        };
        debug!(
            "Target directory for package: {} is: {}",
            package_name,
            target_dir.display()
        );
>>>>>>> a8da554f

        PackageTask::new(
            &PackageTaskParams {
                package_name,
                working_dir,
                artifacts_dir: &artifacts_dir,
                target_arch: &target_arch,
                verify_signature: self.verify_signature,
                sample_class: self.is_sample_class,
                driver_model: &wdk_metadata.driver_model,
            },
            self.wdk_build,
            self.command_exec,
            self.fs,
        )
        .run()?;

        info!("Finished building {package_name}");
        Ok(())
    }

    fn arch_from_triple(triple: &str) -> Result<CpuArchitecture, BuildActionError> {
        if triple.contains("x86_64") {
            Ok(CpuArchitecture::Amd64)
        } else if triple.contains("aarch64") {
            Ok(CpuArchitecture::Arm64)
        } else {
            Err(BuildActionError::UnsupportedArchitecture(
                triple.to_string(),
            ))
        }
    }

    /// Determine the artifacts directory (parent of the driver .dll).
    fn artifacts_dir(dll_path: &Path) -> Result<PathBuf, BuildActionError> {
        let dll_parent_rel = dll_path
            .parent()
            .ok_or(BuildActionError::DriverBinaryMissingParent)?;
        let dll_parent_dir = absolute(dll_parent_rel)
            .map_err(|e| BuildActionError::NotAbsolute(dll_parent_rel.to_path_buf(), e))?;
        debug!(
            "Driver artifacts parent directory: {}",
            dll_parent_dir.display()
        );
        Ok(dll_parent_dir)
    }

    /// Determine the effective target architecture for packaging.
    fn determine_target_arch(
        &self,
        working_dir: &Path,
        artifacts_dir: &Path,
    ) -> Result<CpuArchitecture, BuildActionError> {
        if let Some(explicit) = self.target_arch {
            return Ok(*explicit);
        }
        let expected_profile_dir = if matches!(self.profile, Some(Profile::Release)) {
            "release"
        } else {
            "debug"
        };
        let components: Vec<String> = artifacts_dir
            .components()
            .map(|c| c.as_os_str().to_string_lossy().to_string())
            .collect();
        if let Some(tgt_idx) = components.iter().rposition(|c| c == "target") {
            if components.len() > tgt_idx + 2 && components[tgt_idx + 2] == expected_profile_dir {
                let triple = &components[tgt_idx + 1];
                if let Ok(a) = Self::arch_from_triple(triple) {
                    debug!("Inferred architecture {:?} from artifact layout", a);
                    return Ok(a);
                }
            }
        }
        match self.detect_target_arch_using_cargo_rustc(working_dir) {
            Ok(a) => {
                debug!("Detected architecture {:?} via cargo rustc", a);
                Ok(a)
            }
            Err(e) => {
                warn!("Failed to detect arch via cargo rustc: {e:?}");
                Err(BuildActionError::DetectTargetArch(
                    "Failed to determine target arch for packaging".into(),
                ))
            }
        }
    }

    /// Detects the effective target architecture Cargo will build for this
    /// package by invoking `cargo rustc -- --print cfg` inside the package
    /// directory and parsing the emitted `target_arch="..."` cfg value.
    ///
    /// # Arguments
    /// * `command_exec` - A reference to the `CommandExec` struct that provides
    ///   methods for executing commands.
    ///
    /// # Returns
    /// * `CpuArchitecture`
    /// * `anyhow::Error` if the command fails to execute or the output is not
    ///   in the expected format.
    fn detect_target_arch_using_cargo_rustc(
        &self,
        working_dir: &Path,
    ) -> Result<CpuArchitecture, BuildActionError> {
        let args = ["rustc", "--", "--print", "cfg"];
        let output = self
            .command_exec
            .run("cargo", &args, None, Some(working_dir))
            .map_err(|e| BuildActionError::DetectTargetArch(e.to_string()))?;
        for line in output.stdout.split(|b| *b == b'\n') {
            if let Some(rest) = line.strip_prefix(b"target_arch=\"") {
                if let Some(end_quote) = rest.iter().position(|b| *b == b'"') {
                    let arch = &rest[..end_quote];
                    return match arch {
                        b"x86_64" => Ok(CpuArchitecture::Amd64),
                        b"aarch64" => Ok(CpuArchitecture::Arm64),
                        _ => Err(BuildActionError::UnsupportedArchitecture(
                            String::from_utf8_lossy(arch).into(),
                        )),
                    };
                }
            }
        }
        Err(BuildActionError::DetectTargetArch(
            String::from_utf8_lossy(&output.stderr).into(),
        ))
    }
}<|MERGE_RESOLUTION|>--- conflicted
+++ resolved
@@ -247,20 +247,9 @@
                     "Building workspace member package: {}",
                     package_root_path.display()
                 );
-<<<<<<< HEAD
                 if let Err(e) =
                     self.build_and_package(&package_root_path, &wdk_metadata, &package.name)
                 {
-=======
-
-                if let Err(e) = self.build_and_package(
-                    &package_root_path,
-                    &wdk_metadata,
-                    package,
-                    &package.name,
-                    &target_directory,
-                ) {
->>>>>>> a8da554f
                     failed_atleast_one_workspace_member = true;
                     err!(
                         "Error building the workspace member project: {}, error: {:?}",
@@ -338,13 +327,8 @@
         wdk_metadata: &Result<Wdk, TryFromCargoMetadataError>,
         package_name: &str,
     ) -> Result<(), BuildActionError> {
-<<<<<<< HEAD
-        info!("Processing package: {}", package_name);
+        info!("Building package {package_name}");
         let (dll_path, wdk_metadata) = match BuildTask::new(
-=======
-        info!("Building package {package_name}");
-        BuildTask::new(
->>>>>>> a8da554f
             package_name,
             working_dir,
             self.profile,
@@ -352,7 +336,6 @@
             self.verbosity_level,
             self.command_exec,
         )
-<<<<<<< HEAD
         .run()
         {
             Ok(dll_path) => {
@@ -379,8 +362,8 @@
             Err(e) => return Err(BuildActionError::BuildTask(e)),
         };
 
-        let artifacts_dir = Self::artifacts_dir(&dll_path)?;
-        let target_arch = self.determine_target_arch(working_dir, &artifacts_dir)?;
+        let (target_arch, artifacts_dir) =
+            self.determine_target_arch_and_artifacts_dir(working_dir, &dll_path)?;
 
         // Set up the `PATH` system environment variable with WDK/SDK bin and tools
         // paths.
@@ -389,52 +372,6 @@
             BuildActionError::WdkBuildConfig(e)
         })?;
         debug!("PATH env variable is set with WDK bin and tools paths");
-=======
-        .run()?;
-
-        let wdk_metadata = if let Ok(wdk_metadata) = wdk_metadata {
-            debug!("Found wdk metadata in package: {}", package_name);
-            wdk_metadata
-        } else {
-            debug!("Invalid WDK metadata. Skipping package task");
-            return Ok(());
-        };
-
-        // Identifying non driver packages
-        if package.metadata.get("wdk").is_none() {
-            debug!("Packaging task skipped for non-driver package");
-            return Ok(());
-        }
-
-        if !package
-            .targets
-            .iter()
-            .any(|t| t.kind.contains(&TargetKind::CDyLib))
-        {
-            warn!("No cdylib target found. Skipping package task");
-            return Ok(());
-        }
-
-        debug!("Creating the driver package in the target directory");
-        let driver_model = wdk_metadata.driver_model.clone();
-        let target_arch = match self.target_arch {
-            TargetArch::Default(arch) | TargetArch::Selected(arch) => arch,
-        };
-        debug!("Target architecture for package: {package_name} is: {target_arch}");
-        let mut target_dir = target_dir.to_path_buf();
-        if let TargetArch::Selected(arch) = self.target_arch {
-            target_dir = target_dir.join(to_target_triple(arch));
-        }
-        target_dir = match self.profile {
-            Some(Profile::Release) => target_dir.join("release"),
-            _ => target_dir.join("debug"),
-        };
-        debug!(
-            "Target directory for package: {} is: {}",
-            package_name,
-            target_dir.display()
-        );
->>>>>>> a8da554f
 
         PackageTask::new(
             &PackageTaskParams {
@@ -456,40 +393,23 @@
         Ok(())
     }
 
-    fn arch_from_triple(triple: &str) -> Result<CpuArchitecture, BuildActionError> {
-        if triple.contains("x86_64") {
-            Ok(CpuArchitecture::Amd64)
-        } else if triple.contains("aarch64") {
-            Ok(CpuArchitecture::Arm64)
-        } else {
-            Err(BuildActionError::UnsupportedArchitecture(
-                triple.to_string(),
-            ))
-        }
-    }
-
-    /// Determine the artifacts directory (parent of the driver .dll).
-    fn artifacts_dir(dll_path: &Path) -> Result<PathBuf, BuildActionError> {
-        let dll_parent_rel = dll_path
+    /// Determine the effective target architecture for packaging.
+    fn determine_target_arch_and_artifacts_dir(
+        &self,
+        working_dir: &Path,
+        dll_path: &Path,
+    ) -> Result<(CpuArchitecture, PathBuf), BuildActionError> {
+        let artifacts_dir = dll_path
             .parent()
             .ok_or(BuildActionError::DriverBinaryMissingParent)?;
-        let dll_parent_dir = absolute(dll_parent_rel)
-            .map_err(|e| BuildActionError::NotAbsolute(dll_parent_rel.to_path_buf(), e))?;
+        let artifacts_dir = absolute(artifacts_dir)
+            .map_err(|e| BuildActionError::NotAbsolute(artifacts_dir.to_path_buf(), e))?;
         debug!(
             "Driver artifacts parent directory: {}",
-            dll_parent_dir.display()
+            artifacts_dir.display()
         );
-        Ok(dll_parent_dir)
-    }
-
-    /// Determine the effective target architecture for packaging.
-    fn determine_target_arch(
-        &self,
-        working_dir: &Path,
-        artifacts_dir: &Path,
-    ) -> Result<CpuArchitecture, BuildActionError> {
         if let Some(explicit) = self.target_arch {
-            return Ok(*explicit);
+            return Ok((*explicit, artifacts_dir));
         }
         let expected_profile_dir = if matches!(self.profile, Some(Profile::Release)) {
             "release"
@@ -505,21 +425,26 @@
                 let triple = &components[tgt_idx + 1];
                 if let Ok(a) = Self::arch_from_triple(triple) {
                     debug!("Inferred architecture {:?} from artifact layout", a);
-                    return Ok(a);
-                }
-            }
-        }
-        match self.detect_target_arch_using_cargo_rustc(working_dir) {
-            Ok(a) => {
-                debug!("Detected architecture {:?} via cargo rustc", a);
-                Ok(a)
-            }
-            Err(e) => {
-                warn!("Failed to detect arch via cargo rustc: {e:?}");
-                Err(BuildActionError::DetectTargetArch(
-                    "Failed to determine target arch for packaging".into(),
-                ))
-            }
+                    return Ok((a, artifacts_dir));
+                }
+            }
+        }
+        Ok((
+            self.detect_target_arch_using_cargo_rustc(working_dir)?,
+            artifacts_dir,
+        ))
+    }
+
+    // Maps a target triple string to a CPU architecture.
+    fn arch_from_triple(triple: &str) -> Result<CpuArchitecture, BuildActionError> {
+        if triple.contains("x86_64") {
+            Ok(CpuArchitecture::Amd64)
+        } else if triple.contains("aarch64") {
+            Ok(CpuArchitecture::Arm64)
+        } else {
+            Err(BuildActionError::UnsupportedArchitecture(
+                triple.to_string(),
+            ))
         }
     }
 
@@ -542,8 +467,7 @@
         let args = ["rustc", "--", "--print", "cfg"];
         let output = self
             .command_exec
-            .run("cargo", &args, None, Some(working_dir))
-            .map_err(|e| BuildActionError::DetectTargetArch(e.to_string()))?;
+            .run("cargo", &args, None, Some(working_dir))?;
         for line in output.stdout.split(|b| *b == b'\n') {
             if let Some(rest) = line.strip_prefix(b"target_arch=\"") {
                 if let Some(end_quote) = rest.iter().position(|b| *b == b'"') {
@@ -551,15 +475,16 @@
                     return match arch {
                         b"x86_64" => Ok(CpuArchitecture::Amd64),
                         b"aarch64" => Ok(CpuArchitecture::Arm64),
-                        _ => Err(BuildActionError::UnsupportedArchitecture(
-                            String::from_utf8_lossy(arch).into(),
-                        )),
+                        _ => {
+                            return Err(BuildActionError::UnsupportedArchitecture(
+                                String::from_utf8_lossy(arch).into(),
+                            ))
+                        }
                     };
                 }
             }
         }
-        Err(BuildActionError::DetectTargetArch(
-            String::from_utf8_lossy(&output.stderr).into(),
-        ))
+
+        Err(BuildActionError::DetectTargetArch)
     }
 }