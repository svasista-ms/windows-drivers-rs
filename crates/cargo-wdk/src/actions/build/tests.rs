// Copyright (c) Microsoft Corporation
// License: MIT OR Apache-2.0
#![allow(clippy::too_many_lines)] // Package tests are longer and splitting them into sub functions can make the code less readable
#![allow(clippy::ref_option_ref)] // This is suppressed for mockall as it generates mocks with env_vars: &Option
use std::{
    collections::HashMap,
    os::windows::process::ExitStatusExt,
    path::{Path, PathBuf},
    process::{ExitStatus, Output},
    result::Result::Ok,
};

use cargo_metadata::Metadata as CargoMetadata;
use mockall::predicate::eq;
use mockall_double::double;
use wdk_build::{
    CpuArchitecture,
    DriverConfig,
    metadata::{TryFromCargoMetadataError, Wdk},
};

#[double]
use crate::providers::{
    exec::CommandExec,
    fs::Fs,
    metadata::Metadata as MetadataProvider,
    wdk_build::WdkBuild,
};
use crate::{
    actions::{
        Profile,
<<<<<<< HEAD
=======
        TargetArch,
        build::{BuildAction, BuildActionError, BuildActionParams},
        to_target_triple,
>>>>>>> de6622ae
    },
    providers::error::{CommandError, FileError},
};

////////////////////////////////////////////////////////////////////////////////
/// Standalone driver project tests
////////////////////////////////////////////////////////////////////////////////
// Test name is of form Given When Then
// Given: A driver project
// When: Default values are provided
// Then: It builds successfully
#[test]
pub fn given_a_driver_project_when_default_values_are_provided_then_it_builds_successfully() {
    let cwd = PathBuf::from("C:\\tmp");
    let target_arch = CpuArchitecture::Amd64;

    // Driver project data
    let driver_type = "KMDF";
    let driver_name = "sample-kmdf";
    let driver_version = "0.0.1";
    let wdk_metadata = get_cargo_metadata_wdk_metadata(driver_type, 1, 33);
    let (workspace_member, package) =
        get_cargo_metadata_package(&cwd, driver_name, driver_version, Some(wdk_metadata));

    let cargo_build_output = create_cargo_artifact_json(driver_name, &cwd, None, None);

    let test_build_action = TestBuildAction::new(cwd.clone(), None, None, false, false)
        .set_up_standalone_driver_project((workspace_member, package))
        .expect_default_build_task_steps(driver_name, Some(cargo_build_output))
        .expect_detect_target_arch_using_rustc(&cwd, target_arch)
        .expect_default_package_task_steps(driver_name, "KMDF", target_arch);

    assert_build_action_run_with_env_is_success(&cwd, None, None, false, false, &test_build_action);
}

#[test]
pub fn given_a_driver_project_when_profile_is_release_then_it_builds_successfully() {
    let cwd = PathBuf::from("C:\\tmp");
    let profile = Some(Profile::Release);
    let target_arch = CpuArchitecture::Amd64;

    // Driver project data
    let driver_type = "KMDF";
    let driver_name = "sample-kmdf";
    let driver_version = "0.0.1";
    let wdk_metadata = get_cargo_metadata_wdk_metadata(driver_type, 1, 33);
    let (workspace_member, package) =
        get_cargo_metadata_package(&cwd, driver_name, driver_version, Some(wdk_metadata));

    let cargo_build_output = create_cargo_artifact_json(driver_name, &cwd, None, profile.as_ref());
    let test_build_action = TestBuildAction::new(cwd.clone(), profile, None, false, false)
        .set_up_standalone_driver_project((workspace_member, package))
        .expect_default_build_task_steps(driver_name, Some(cargo_build_output))
        .expect_detect_target_arch_using_rustc(&cwd, target_arch)
        .expect_default_package_task_steps(driver_name, "KMDF", target_arch);

    assert_build_action_run_with_env_is_success(
        &cwd,
        profile.as_ref(),
        None,
        false,
        false,
        &test_build_action,
    );
}

#[test]
pub fn given_a_driver_project_when_target_arch_is_arm64_then_it_builds_successfully() {
    let cwd = PathBuf::from("C:\\tmp");
    let target_arch = CpuArchitecture::Arm64;

    // Driver project data
    let driver_type = "KMDF";
    let driver_name = "sample-kmdf";
    let driver_version = "0.0.1";
    let wdk_metadata = get_cargo_metadata_wdk_metadata(driver_type, 1, 33);
    let (workspace_member, package) =
        get_cargo_metadata_package(&cwd, driver_name, driver_version, Some(wdk_metadata));

    let cargo_build_output = create_cargo_artifact_json(
        driver_name,
        &cwd,
        Some(&to_target_triple(target_arch)),
        None,
    );
    let test_build_action =
        TestBuildAction::new(cwd.clone(), None, Some(target_arch), false, false)
            .set_up_standalone_driver_project((workspace_member, package))
            .expect_default_build_task_steps(driver_name, Some(cargo_build_output))
            .expect_default_package_task_steps(driver_name, "KMDF", target_arch);

    assert_build_action_run_with_env_is_success(
        &cwd,
        None,
        Some(&target_arch),
        false,
        false,
        &test_build_action,
    );
}

#[test]
<<<<<<< HEAD
pub fn given_a_driver_project_when_profile_is_release_and_target_arch_is_arm64_then_it_builds_successfully(
) {
=======
pub fn given_a_driver_project_when_profile_is_release_and_target_arch_is_arm64_then_it_builds_successfully()
 {
    // Input CLI args
>>>>>>> de6622ae
    let cwd = PathBuf::from("C:\\tmp");
    let profile = Some(Profile::Release);
    let target_arch = CpuArchitecture::Arm64;

    // Driver project data
    let driver_type = "KMDF";
    let driver_name = "sample-kmdf";
    let driver_version = "0.0.1";
    let wdk_metadata = get_cargo_metadata_wdk_metadata(driver_type, 1, 33);
    let (workspace_member, package) =
        get_cargo_metadata_package(&cwd, driver_name, driver_version, Some(wdk_metadata));

    let cargo_build_output = create_cargo_artifact_json(
        driver_name,
        &cwd,
        Some(&to_target_triple(target_arch)),
        profile.as_ref(),
    );

    let test_build_action =
        TestBuildAction::new(cwd.clone(), profile, Some(target_arch), false, false)
            .set_up_standalone_driver_project((workspace_member, package))
            .expect_default_build_task_steps(driver_name, Some(cargo_build_output))
            .expect_default_package_task_steps(driver_name, "KMDF", target_arch);

    assert_build_action_run_with_env_is_success(
        &cwd,
        profile.as_ref(),
        Some(&target_arch),
        false,
        false,
        &test_build_action,
    );
}

#[test]
pub fn given_a_driver_project_when_sample_class_is_true_then_it_builds_successfully() {
    let cwd = PathBuf::from("C:\\tmp");
    let target_arch = CpuArchitecture::Amd64;
    let sample_class = true;

    // Driver project data
    let driver_type = "KMDF";
    let driver_name = "sample-kmdf";
    let driver_version = "0.0.1";
    let wdk_metadata = get_cargo_metadata_wdk_metadata(driver_type, 1, 33);
    let (workspace_member, package) =
        get_cargo_metadata_package(&cwd, driver_name, driver_version, Some(wdk_metadata));

    let cargo_build_output = create_cargo_artifact_json(driver_name, &cwd, None, None);
    let test_build_action = TestBuildAction::new(cwd.clone(), None, None, false, sample_class)
        .set_up_standalone_driver_project((workspace_member, package))
        .expect_default_build_task_steps(driver_name, Some(cargo_build_output))
        .expect_detect_target_arch_using_rustc(&cwd, target_arch)
        .expect_default_package_task_steps(driver_name, driver_type, target_arch)
        .expect_detect_wdk_build_number(25100u32);

    assert_build_action_run_with_env_is_success(
        &cwd,
        None,
        None,
        false,
        sample_class,
        &test_build_action,
    );
}

#[test]
pub fn given_a_driver_project_when_verify_signature_is_true_then_it_builds_successfully() {
    let cwd = PathBuf::from("C:\\tmp");
    let target_arch = CpuArchitecture::Amd64;
    let verify_signature = true;

    // Driver project data
    let driver_type = "KMDF";
    let driver_name = "sample-kmdf";
    let driver_version = "0.0.1";
    let wdk_metadata = get_cargo_metadata_wdk_metadata(driver_type, 1, 33);
    let (workspace_member, package) =
        get_cargo_metadata_package(&cwd, driver_name, driver_version, Some(wdk_metadata));

    let cargo_build_output = create_cargo_artifact_json(driver_name, &cwd, None, None);
    let test_build_action = TestBuildAction::new(cwd.clone(), None, None, verify_signature, false)
        .set_up_standalone_driver_project((workspace_member, package))
        .expect_default_build_task_steps(driver_name, Some(cargo_build_output))
        .expect_detect_target_arch_using_rustc(&cwd, target_arch)
        .expect_package_task_steps_with_signature_verification(
            driver_name,
            driver_type,
            target_arch,
        );

    assert_build_action_run_with_env_is_success(
        &cwd,
        None,
        None,
        verify_signature,
        false,
        &test_build_action,
    );
}

#[test]
pub fn given_a_driver_project_when_self_signed_exists_then_it_should_skip_calling_makecert() {
    let cwd = PathBuf::from("C:\\tmp");
    let target_arch = CpuArchitecture::Arm64;

    // Driver project data
    let driver_type = "KMDF";
    let driver_name = "sample-kmdf";
    let driver_version = "0.0.1";
    let wdk_metadata = get_cargo_metadata_wdk_metadata(driver_type, 1, 33);
    let (workspace_member, package) =
        get_cargo_metadata_package(&cwd, driver_name, driver_version, Some(wdk_metadata));
    let expected_certmgr_output = Output {
        status: ExitStatus::default(),
        stdout: r"==============Certificate # 1 ==========
                    Subject::
                    [0,0] 2.5.4.3 (CN) WDRLocalTestCert
                    Issuer::
                    [0,0] 2.5.4.3 (CN) WDRLocalTestCert
                    SerialNumber::
                    5E 04 0D 63 35 20 76 A5 4A E1 96 BF CF 01 0F 96
                    SHA1 Thumbprint::
                        FB972842 C63CD369 E07D0C71 88E17921 B5813C71
                    MD5 Thumbprint::
                        832B3F18 707EA3F6 54465207 345A93F1
                    Provider Type:: 1 Provider Name:: Microsoft Strong Cryptographic Provider Container: 68f79a6e-6afa-4ec7-be5b-16d6656edd3f KeySpec: 2
                    NotBefore::
                    Tue Jan 28 13:51:04 2025
                    NotAfter::
                    Sun Jan 01 05:29:59 2040
                    ==============No CTLs ==========
                    ==============No CRLs ==========
                    ==============================================
                    CertMgr Succeeded".as_bytes().to_vec(),
        stderr: vec![],
    };

    let expected_create_cert_output = Output {
        status: ExitStatus::default(),
        stdout: vec![],
        stderr: vec![],
    };

    let cargo_build_output = create_cargo_artifact_json(driver_name, &cwd, None, None);

    let test_build_action = TestBuildAction::new(cwd.clone(), None, None, false, false)
        .set_up_standalone_driver_project((workspace_member, package))
        .expect_default_build_task_steps(driver_name, Some(cargo_build_output))
        .expect_detect_target_arch_using_rustc(&cwd, target_arch)
        .expect_final_package_dir_exists(driver_name, &cwd, true)
        .expect_inx_file_exists(driver_name, &cwd, true)
        .expect_rename_driver_binary_dll_to_sys(driver_name, &cwd)
        .expect_copy_driver_binary_sys_to_package_folder(driver_name, &cwd, true)
        .expect_copy_pdb_file_to_package_folder(driver_name, &cwd, true)
        .expect_copy_inx_file_to_package_folder(driver_name, &cwd, true, &cwd)
        .expect_copy_map_file_to_package_folder(driver_name, &cwd, true)
        .expect_stampinf(driver_name, &cwd, target_arch, None)
        .expect_inf2cat(driver_name, &cwd, target_arch, None)
        .expect_self_signed_cert_file_exists(&cwd, false)
        .expect_certmgr_exists_check(Some(expected_certmgr_output))
        .expect_certmgr_create_cert_from_store(&cwd, Some(expected_create_cert_output))
        .expect_copy_self_signed_cert_file_to_package_folder(driver_name, &cwd, true)
        .expect_signtool_sign_driver_binary_sys_file(driver_name, &cwd, None)
        .expect_signtool_sign_cat_file(driver_name, &cwd, None)
        .expect_infverif(driver_name, &cwd, "KMDF", None);

    assert_build_action_run_with_env_is_success(&cwd, None, None, false, false, &test_build_action);
}

#[test]
pub fn given_a_driver_project_when_final_package_dir_exists_then_it_should_skip_creating_it() {
    let cwd = PathBuf::from("C:\\tmp");
    let target_arch = CpuArchitecture::Amd64;

    // Driver project data
    let driver_type = "KMDF";
    let driver_name = "sample-kmdf";
    let driver_version = "0.0.1";
    let wdk_metadata = get_cargo_metadata_wdk_metadata(driver_type, 1, 33);
    let (workspace_member, package) =
        get_cargo_metadata_package(&cwd, driver_name, driver_version, Some(wdk_metadata));
    let expected_certmgr_output = get_certmgr_success_output();

    let cargo_build_output = create_cargo_artifact_json(driver_name, &cwd, None, None);

    let test_build_action = TestBuildAction::new(cwd.clone(), None, None, false, false)
        .set_up_standalone_driver_project((workspace_member, package))
        .expect_default_build_task_steps(driver_name, Some(cargo_build_output))
        .expect_detect_target_arch_using_rustc(&cwd, target_arch)
        .expect_final_package_dir_exists(driver_name, &cwd, true)
        .expect_inx_file_exists(driver_name, &cwd, true)
        .expect_rename_driver_binary_dll_to_sys(driver_name, &cwd)
        .expect_copy_driver_binary_sys_to_package_folder(driver_name, &cwd, true)
        .expect_copy_pdb_file_to_package_folder(driver_name, &cwd, true)
        .expect_copy_inx_file_to_package_folder(driver_name, &cwd, true, &cwd)
        .expect_copy_map_file_to_package_folder(driver_name, &cwd, true)
        .expect_stampinf(driver_name, &cwd, target_arch, None)
        .expect_inf2cat(driver_name, &cwd, target_arch, None)
        .expect_self_signed_cert_file_exists(&cwd, false)
        .expect_certmgr_exists_check(Some(expected_certmgr_output))
        .expect_makecert(&cwd, None)
        .expect_copy_self_signed_cert_file_to_package_folder(driver_name, &cwd, true)
        .expect_signtool_sign_driver_binary_sys_file(driver_name, &cwd, None)
        .expect_signtool_sign_cat_file(driver_name, &cwd, None)
        .expect_infverif(driver_name, &cwd, "KMDF", None);

    assert_build_action_run_with_env_is_success(&cwd, None, None, false, false, &test_build_action);
}

#[test]
pub fn given_a_driver_project_when_inx_file_do_not_exist_then_package_should_fail() {
    let cwd = PathBuf::from("C:\\tmp");
    let target_arch = CpuArchitecture::Amd64;

    // Driver project data
    let driver_type = "KMDF";
    let driver_name = "sample-kmdf";
    let driver_version = "0.0.1";
    let wdk_metadata = get_cargo_metadata_wdk_metadata(driver_type, 1, 33);
    let (workspace_member, package) =
        get_cargo_metadata_package(&cwd, driver_name, driver_version, Some(wdk_metadata));

    let cargo_build_output = create_cargo_artifact_json(driver_name, &cwd, None, None);

    let test_build_action = TestBuildAction::new(cwd.clone(), None, None, false, false)
        .set_up_standalone_driver_project((workspace_member, package))
        .expect_default_build_task_steps(driver_name, Some(cargo_build_output))
        .expect_detect_target_arch_using_rustc(&cwd, target_arch)
        .expect_inx_file_exists(driver_name, &cwd, false);

    let build_action = initialize_build_action(&cwd, None, None, false, false, &test_build_action);
    assert!(build_action.is_ok());
    let run_result = build_action.expect("Failed to init build action").run();

    assert!(matches!(
        run_result.as_ref().expect_err("expected error"),
        BuildActionError::OneOrMoreWorkspaceMembersFailedToBuild(_)
    ));
}

#[test]
pub fn given_a_driver_project_when_copy_of_an_artifact_fails_then_the_package_should_fail() {
    let cwd = PathBuf::from("C:\\tmp");
    let target_arch = CpuArchitecture::Arm64;

    // Driver project data
    let driver_type = "KMDF";
    let driver_name = "sample-kmdf";
    let driver_version = "0.0.1";
    let wdk_metadata = get_cargo_metadata_wdk_metadata(driver_type, 1, 33);
    let (workspace_member, package) =
        get_cargo_metadata_package(&cwd, driver_name, driver_version, Some(wdk_metadata));

    let cargo_build_output = create_cargo_artifact_json(
        driver_name,
        &cwd,
        Some(&to_target_triple(target_arch)),
        None,
    );

    let test_build_action =
        TestBuildAction::new(cwd.clone(), None, Some(target_arch), false, false)
            .set_up_standalone_driver_project((workspace_member, package))
            .expect_default_build_task_steps(driver_name, Some(cargo_build_output))
            .expect_final_package_dir_exists(driver_name, &cwd, true)
            .expect_inx_file_exists(driver_name, &cwd, true)
            .expect_rename_driver_binary_dll_to_sys(driver_name, &cwd)
            .expect_copy_driver_binary_sys_to_package_folder(driver_name, &cwd, false);

    let build_action = initialize_build_action(
        &cwd,
        None,
        Some(&target_arch),
        false,
        false,
        &test_build_action,
    );
    assert!(build_action.is_ok());
    let run_result = build_action.expect("Failed to init build action").run();

    assert!(matches!(
        run_result.as_ref().expect_err("expected error"),
        BuildActionError::OneOrMoreWorkspaceMembersFailedToBuild(_)
    ));
}

#[test]
pub fn given_a_driver_project_when_stampinf_command_execution_fails_then_package_should_fail() {
    let cwd = PathBuf::from("C:\\tmp");
    let target_arch = CpuArchitecture::Amd64;

    // Driver project data
    let driver_type = "KMDF";
    let driver_name = "sample-kmdf";
    let driver_version = "0.0.1";
    let wdk_metadata = get_cargo_metadata_wdk_metadata(driver_type, 1, 33);
    let (workspace_member, package) =
        get_cargo_metadata_package(&cwd, driver_name, driver_version, Some(wdk_metadata));

    let expected_stampinf_output = Output {
        status: ExitStatus::from_raw(1),
        stdout: vec![],
        stderr: vec![],
    };

    let cargo_build_output = create_cargo_artifact_json(driver_name, &cwd, None, None);

    let test_build_action = TestBuildAction::new(cwd.clone(), None, None, false, false)
        .set_up_standalone_driver_project((workspace_member, package))
        .expect_default_build_task_steps(driver_name, Some(cargo_build_output))
        .expect_detect_target_arch_using_rustc(&cwd, target_arch)
        .expect_final_package_dir_exists(driver_name, &cwd, true)
        .expect_inx_file_exists(driver_name, &cwd, true)
        .expect_rename_driver_binary_dll_to_sys(driver_name, &cwd)
        .expect_copy_driver_binary_sys_to_package_folder(driver_name, &cwd, true)
        .expect_copy_pdb_file_to_package_folder(driver_name, &cwd, true)
        .expect_copy_inx_file_to_package_folder(driver_name, &cwd, true, &cwd)
        .expect_copy_map_file_to_package_folder(driver_name, &cwd, true)
        .expect_stampinf(
            driver_name,
            &cwd,
            target_arch,
            Some(expected_stampinf_output),
        );

    let build_action = initialize_build_action(&cwd, None, None, false, false, &test_build_action);
    assert!(build_action.is_ok());
    let run_result = run_build_action(build_action);

    assert!(matches!(
        run_result.as_ref().expect_err("expected error"),
        BuildActionError::OneOrMoreWorkspaceMembersFailedToBuild(_)
    ));
}

#[test]
pub fn given_a_driver_project_when_inf2cat_command_execution_fails_then_package_should_fail() {
    let cwd = PathBuf::from("C:\\tmp");
    let target_arch = CpuArchitecture::Amd64;

    // Driver project data
    let driver_type = "KMDF";
    let driver_name = "sample-kmdf";
    let driver_version = "0.0.1";
    let wdk_metadata = get_cargo_metadata_wdk_metadata(driver_type, 1, 33);
    let (workspace_member, package) =
        get_cargo_metadata_package(&cwd, driver_name, driver_version, Some(wdk_metadata));

    let expected_inf2cat_output = Output {
        status: ExitStatus::from_raw(1),
        stdout: vec![],
        stderr: vec![],
    };

    let cargo_build_output = create_cargo_artifact_json(driver_name, &cwd, None, None);

    let test_build_action = TestBuildAction::new(cwd.clone(), None, None, false, false)
        .set_up_standalone_driver_project((workspace_member, package))
        .expect_default_build_task_steps(driver_name, Some(cargo_build_output))
        .expect_detect_target_arch_using_rustc(&cwd, target_arch)
        .expect_final_package_dir_exists(driver_name, &cwd, true)
        .expect_inx_file_exists(driver_name, &cwd, true)
        .expect_rename_driver_binary_dll_to_sys(driver_name, &cwd)
        .expect_copy_driver_binary_sys_to_package_folder(driver_name, &cwd, true)
        .expect_copy_pdb_file_to_package_folder(driver_name, &cwd, true)
        .expect_copy_inx_file_to_package_folder(driver_name, &cwd, true, &cwd)
        .expect_copy_map_file_to_package_folder(driver_name, &cwd, true)
        .expect_stampinf(driver_name, &cwd, target_arch, None)
        .expect_inf2cat(
            driver_name,
            &cwd,
            target_arch,
            Some(expected_inf2cat_output),
        );

    let build_action = initialize_build_action(&cwd, None, None, false, false, &test_build_action);
    assert!(build_action.is_ok());
    let run_result = run_build_action(build_action);

    assert!(matches!(
        run_result.as_ref().expect_err("expected error"),
        BuildActionError::OneOrMoreWorkspaceMembersFailedToBuild(_)
    ));
}

#[test]
pub fn given_a_driver_project_when_certmgr_command_execution_fails_then_package_should_fail() {
    let cwd = PathBuf::from("C:\\tmp");
    let target_arch = CpuArchitecture::Amd64;

    // Driver project data
    let driver_type = "KMDF";
    let driver_name = "sample-kmdf";
    let driver_version = "0.0.1";
    let wdk_metadata = get_cargo_metadata_wdk_metadata(driver_type, 1, 33);
    let (workspace_member, package) =
        get_cargo_metadata_package(&cwd, driver_name, driver_version, Some(wdk_metadata));

    let expected_output = Output {
        status: ExitStatus::from_raw(1),
        stdout: vec![],
        stderr: vec![],
    };

    let cargo_build_output = create_cargo_artifact_json(driver_name, &cwd, None, None);

    let test_build_action = TestBuildAction::new(cwd.clone(), None, None, false, false)
        .set_up_standalone_driver_project((workspace_member, package))
        .expect_default_build_task_steps(driver_name, Some(cargo_build_output))
        .expect_detect_target_arch_using_rustc(&cwd, target_arch)
        .expect_final_package_dir_exists(driver_name, &cwd, true)
        .expect_inx_file_exists(driver_name, &cwd, true)
        .expect_rename_driver_binary_dll_to_sys(driver_name, &cwd)
        .expect_copy_driver_binary_sys_to_package_folder(driver_name, &cwd, true)
        .expect_copy_pdb_file_to_package_folder(driver_name, &cwd, true)
        .expect_copy_inx_file_to_package_folder(driver_name, &cwd, true, &cwd)
        .expect_copy_map_file_to_package_folder(driver_name, &cwd, true)
        .expect_stampinf(driver_name, &cwd, target_arch, None)
        .expect_inf2cat(driver_name, &cwd, target_arch, None)
        .expect_self_signed_cert_file_exists(&cwd, false)
        .expect_certmgr_exists_check(Some(expected_output));

    let build_action = initialize_build_action(&cwd, None, None, false, false, &test_build_action);
    assert!(build_action.is_ok());
    let run_result = run_build_action(build_action);

    assert!(matches!(
        run_result.as_ref().expect_err("expected error"),
        BuildActionError::OneOrMoreWorkspaceMembersFailedToBuild(_)
    ));
}

#[test]
pub fn given_a_driver_project_when_makecert_command_execution_fails_then_package_should_fail() {
    let cwd = PathBuf::from("C:\\tmp");
    let target_arch = CpuArchitecture::Amd64;

    // Driver project data
    let driver_type = "KMDF";
    let driver_name = "sample-kmdf";
    let driver_version = "0.0.1";
    let wdk_metadata = get_cargo_metadata_wdk_metadata(driver_type, 1, 33);
    let (workspace_member, package) =
        get_cargo_metadata_package(&cwd, driver_name, driver_version, Some(wdk_metadata));

    let expected_output = Output {
        status: ExitStatus::from_raw(1),
        stdout: vec![],
        stderr: vec![],
    };

    let cargo_build_output = create_cargo_artifact_json(driver_name, &cwd, None, None);

    let test_build_action = TestBuildAction::new(cwd.clone(), None, None, false, false)
        .set_up_standalone_driver_project((workspace_member, package))
        .expect_default_build_task_steps(driver_name, Some(cargo_build_output))
        .expect_detect_target_arch_using_rustc(&cwd, target_arch)
        .expect_final_package_dir_exists(driver_name, &cwd, true)
        .expect_inx_file_exists(driver_name, &cwd, true)
        .expect_rename_driver_binary_dll_to_sys(driver_name, &cwd)
        .expect_copy_driver_binary_sys_to_package_folder(driver_name, &cwd, true)
        .expect_copy_pdb_file_to_package_folder(driver_name, &cwd, true)
        .expect_copy_inx_file_to_package_folder(driver_name, &cwd, true, &cwd)
        .expect_copy_map_file_to_package_folder(driver_name, &cwd, true)
        .expect_stampinf(driver_name, &cwd, target_arch, None)
        .expect_inf2cat(driver_name, &cwd, target_arch, None)
        .expect_self_signed_cert_file_exists(&cwd, false)
        .expect_certmgr_exists_check(None)
        .expect_makecert(&cwd, Some(expected_output));

    let build_action = initialize_build_action(&cwd, None, None, false, false, &test_build_action);
    assert!(build_action.is_ok());
    let run_result = run_build_action(build_action);

    assert!(matches!(
        run_result.as_ref().expect_err("expected error"),
        BuildActionError::OneOrMoreWorkspaceMembersFailedToBuild(_)
    ));
}

#[test]
pub fn given_a_driver_project_when_signtool_command_execution_fails_then_package_should_fail() {
    let cwd = PathBuf::from("C:\\tmp");
    let target_arch = CpuArchitecture::Amd64;

    // Driver project data
    let driver_type = "KMDF";
    let driver_name = "sample-kmdf";
    let driver_version = "0.0.1";
    let wdk_metadata = get_cargo_metadata_wdk_metadata(driver_type, 1, 33);
    let (workspace_member, package) =
        get_cargo_metadata_package(&cwd, driver_name, driver_version, Some(wdk_metadata));

    let cargo_build_output = create_cargo_artifact_json(driver_name, &cwd, None, None);

    let expected_output = Output {
        status: ExitStatus::from_raw(1),
        stdout: vec![],
        stderr: vec![],
    };

    let test_build_action = TestBuildAction::new(cwd.clone(), None, None, false, false)
        .set_up_standalone_driver_project((workspace_member, package))
        .expect_default_build_task_steps(driver_name, Some(cargo_build_output))
        .expect_detect_target_arch_using_rustc(&cwd, target_arch)
        .expect_final_package_dir_exists(driver_name, &cwd, true)
        .expect_inx_file_exists(driver_name, &cwd, true)
        .expect_rename_driver_binary_dll_to_sys(driver_name, &cwd)
        .expect_copy_driver_binary_sys_to_package_folder(driver_name, &cwd, true)
        .expect_copy_pdb_file_to_package_folder(driver_name, &cwd, true)
        .expect_copy_inx_file_to_package_folder(driver_name, &cwd, true, &cwd)
        .expect_copy_map_file_to_package_folder(driver_name, &cwd, true)
        .expect_stampinf(driver_name, &cwd, target_arch, None)
        .expect_inf2cat(driver_name, &cwd, target_arch, None)
        .expect_self_signed_cert_file_exists(&cwd, false)
        .expect_certmgr_exists_check(None)
        .expect_makecert(&cwd, None)
        .expect_copy_self_signed_cert_file_to_package_folder(driver_name, &cwd, true)
        .expect_signtool_sign_driver_binary_sys_file(driver_name, &cwd, Some(expected_output));

    let build_action = initialize_build_action(&cwd, None, None, false, false, &test_build_action);
    assert!(build_action.is_ok());
    let run_result = run_build_action(build_action);

    assert!(matches!(
        run_result.as_ref().expect_err("expected error"),
        BuildActionError::OneOrMoreWorkspaceMembersFailedToBuild(_)
    ));
}

#[test]
pub fn given_a_driver_project_when_infverif_command_execution_fails_then_package_should_fail() {
    let cwd = PathBuf::from("C:\\tmp");
    let target_arch = CpuArchitecture::Arm64;

    // Driver project data
    let driver_type = "KMDF";
    let driver_name = "sample-kmdf";
    let driver_version = "0.0.1";
    let wdk_metadata = get_cargo_metadata_wdk_metadata(driver_type, 1, 33);
    let (workspace_member, package) =
        get_cargo_metadata_package(&cwd, driver_name, driver_version, Some(wdk_metadata));

    let cargo_build_output = create_cargo_artifact_json(driver_name, &cwd, None, None);

    let expected_output = Output {
        status: ExitStatus::from_raw(1),
        stdout: vec![],
        stderr: vec![],
    };

    let test_build_action = TestBuildAction::new(cwd.clone(), None, None, false, false)
        .set_up_standalone_driver_project((workspace_member, package))
        .expect_default_build_task_steps(driver_name, Some(cargo_build_output))
        .expect_detect_target_arch_using_rustc(&cwd, target_arch)
        .expect_final_package_dir_exists(driver_name, &cwd, true)
        .expect_inx_file_exists(driver_name, &cwd, true)
        .expect_rename_driver_binary_dll_to_sys(driver_name, &cwd)
        .expect_copy_driver_binary_sys_to_package_folder(driver_name, &cwd, true)
        .expect_copy_pdb_file_to_package_folder(driver_name, &cwd, true)
        .expect_copy_inx_file_to_package_folder(driver_name, &cwd, true, &cwd)
        .expect_copy_map_file_to_package_folder(driver_name, &cwd, true)
        .expect_stampinf(driver_name, &cwd, target_arch, None)
        .expect_inf2cat(driver_name, &cwd, target_arch, None)
        .expect_self_signed_cert_file_exists(&cwd, false)
        .expect_certmgr_exists_check(None)
        .expect_makecert(&cwd, None)
        .expect_copy_self_signed_cert_file_to_package_folder(driver_name, &cwd, true)
        .expect_signtool_sign_driver_binary_sys_file(driver_name, &cwd, None)
        .expect_signtool_sign_cat_file(driver_name, &cwd, None)
        .expect_infverif(driver_name, &cwd, "KMDF", Some(expected_output));

    let build_action = initialize_build_action(&cwd, None, None, false, false, &test_build_action);
    assert!(build_action.is_ok());
    let run_result = run_build_action(build_action);

    assert!(matches!(
        run_result.as_ref().expect_err("expected error"),
        BuildActionError::OneOrMoreWorkspaceMembersFailedToBuild(_)
    ));
}

#[test]
<<<<<<< HEAD
pub fn given_a_non_driver_project_when_default_values_are_provided_with_no_wdk_metadata_are_provided_then_build_should_be_successful(
) {
=======
pub fn given_a_non_driver_project_when_default_values_are_provided_with_no_wdk_metadata_are_provided_then_build_should_be_successful()
 {
    // Input CLI args
>>>>>>> de6622ae
    let cwd = PathBuf::from("C:\\tmp");

    // Driver project data
    let driver_name = "non-driver";
    let driver_version = "0.0.1";
    let (workspace_member, package) =
        get_cargo_metadata_package(&cwd, driver_name, driver_version, None);

    let test_build_action = TestBuildAction::new(cwd.clone(), None, None, false, false)
        .set_up_standalone_driver_project((workspace_member, package))
        .expect_default_build_task_steps(driver_name, None);

    assert_build_action_run_is_success(&cwd, None, None, false, false, &test_build_action);
}

#[test]
<<<<<<< HEAD
pub fn given_a_invalid_driver_project_with_partial_wdk_metadata_when_valid_default_values_are_provided_then_wdk_metadata_parse_should_fail(
) {
=======
pub fn given_a_invalid_driver_project_with_partial_wdk_metadata_when_valid_default_values_are_provided_then_wdk_metadata_parse_should_fail()
 {
    // Input CLI args
>>>>>>> de6622ae
    let cwd = PathBuf::from("C:\\tmp\\sample-driver");

    // Driver project data
    let driver_name = "sample-driver";
    let cargo_toml_metadata = invalid_driver_cargo_toml();

    let test_build_action = TestBuildAction::new(cwd.clone(), None, None, false, false)
        .set_up_with_custom_toml(&cargo_toml_metadata)
        .expect_default_build_task_steps(driver_name, None);

    let build_action = initialize_build_action(&cwd, None, None, false, false, &test_build_action);
    assert!(build_action.is_ok());
    let run_result = build_action.expect("Failed to init build action").run();
    assert!(matches!(
        run_result.as_ref().expect_err("expected error"),
        BuildActionError::WdkMetadataParse(TryFromCargoMetadataError::WdkMetadataDeserialization {
            metadata_source: _,
            error_source: _
        })
    ));
}

////////////////////////////////////////////////////////////////////////////////
/// Workspace tests
////////////////////////////////////////////////////////////////////////////////
#[test]
<<<<<<< HEAD
pub fn given_a_workspace_with_multiple_driver_and_non_driver_projects_when_default_values_are_provided_then_it_packages_successfully(
) {
=======
pub fn given_a_workspace_with_multiple_driver_and_non_driver_projects_when_default_values_are_provided_then_it_packages_successfully()
 {
    // Input CLI args
>>>>>>> de6622ae
    let cwd = PathBuf::from("C:\\tmp");
    let target_arch = CpuArchitecture::Amd64;

    // Driver project data
    let driver_type = "KMDF";
    let driver_name_1 = "sample-kmdf-1";
    let driver_version_1 = "0.0.1";
    let driver_name_2 = "sample-kmdf-2";
    let driver_version_2 = "0.0.2";
    let non_driver = "non-driver";
    let non_driver_version = "0.0.3";

    // Create artifact outputs for workspace packages
    let artifact_1 = create_cargo_artifact_json_with_manifest(
        driver_name_1,
        &cwd,
        &cwd.join(driver_name_1).join("Cargo.toml"),
        None,
        None,
        true,
    );
    let artifact_2 = create_cargo_artifact_json_with_manifest(
        driver_name_2,
        &cwd,
        &cwd.join(driver_name_2).join("Cargo.toml"),
        None,
        None,
        true,
    );
    let artifact_non_driver = create_cargo_artifact_json_with_manifest(
        non_driver,
        &cwd,
        &cwd.join(non_driver).join("Cargo.toml"),
        None,
        None,
        false,
    );
    let wdk_metadata = get_cargo_metadata_wdk_metadata(driver_type, 1, 33);
    let (workspace_member_1, package_1) = get_cargo_metadata_package(
        &cwd.join(driver_name_1),
        driver_name_1,
        driver_version_1,
        Some(wdk_metadata.clone()),
    );
    let (workspace_member_2, package_2) = get_cargo_metadata_package(
        &cwd.join(driver_name_2),
        driver_name_2,
        driver_version_2,
        Some(wdk_metadata.clone()),
    );
    let (workspace_member_3, package_3) =
        get_cargo_metadata_package(&cwd.join(non_driver), non_driver, non_driver_version, None);

    let test_build_action = TestBuildAction::new(cwd.clone(), None, None, false, false)
        .set_up_workspace_with_multiple_driver_projects(
            &cwd,
            Some(wdk_metadata),
            vec![
                (workspace_member_1, package_1),
                (workspace_member_2, package_2),
                (workspace_member_3, package_3),
            ],
        )
        .expect_detect_wdk_build_number(25100u32)
        .expect_root_manifest_exists(&cwd, true)
        .expect_cargo_build(driver_name_1, &cwd.join(driver_name_1), Some(artifact_1))
        .expect_detect_target_arch_using_rustc(&cwd.join(driver_name_1), target_arch)
        .expect_default_package_task_steps_for_workspace(driver_name_1, driver_type, target_arch)
        // Second driver project
        .expect_cargo_build(driver_name_2, &cwd.join(driver_name_2), Some(artifact_2))
        .expect_detect_target_arch_using_rustc(&cwd.join(driver_name_2), target_arch)
        .expect_default_package_task_steps_for_workspace(driver_name_2, driver_type, target_arch)
        // Non-driver project
        .expect_cargo_build(non_driver, &cwd.join(non_driver), Some(artifact_non_driver));

    assert_build_action_run_with_env_is_success(&cwd, None, None, false, false, &test_build_action);
}

#[test]
<<<<<<< HEAD
pub fn given_a_workspace_with_multiple_driver_and_non_driver_projects_when_cwd_is_driver_project_then_it_packages_driver_project_successfully(
) {
=======
pub fn given_a_workspace_with_multiple_driver_and_non_driver_projects_when_cwd_is_driver_project_then_it_packages_driver_project_successfully()
 {
    // Input CLI args
>>>>>>> de6622ae
    let workspace_root_dir = PathBuf::from("C:\\tmp");
    let cwd = workspace_root_dir.join("sample-kmdf-1");
    let target_arch = CpuArchitecture::Arm64;

    // Driver project data
    let driver_type = "KMDF";
    let driver_name_1 = "sample-kmdf-1";
    let driver_version_1 = "0.0.1";
    let driver_name_2 = "sample-kmdf-2";
    let driver_version_2 = "0.0.2";
    let non_driver = "non-driver";
    let non_driver_version = "0.0.3";
    let wdk_metadata = get_cargo_metadata_wdk_metadata(driver_type, 1, 33);
    let (workspace_member_1, package_1) = get_cargo_metadata_package(
        &workspace_root_dir.join(driver_name_1),
        driver_name_1,
        driver_version_1,
        Some(wdk_metadata.clone()),
    );
    let (workspace_member_2, package_2) = get_cargo_metadata_package(
        &workspace_root_dir.join(driver_name_2),
        driver_name_2,
        driver_version_2,
        Some(wdk_metadata.clone()),
    );
    let (workspace_member_3, package_3) = get_cargo_metadata_package(
        &workspace_root_dir.join(non_driver),
        non_driver,
        non_driver_version,
        None,
    );

    let expected_certmgr_output = get_certmgr_success_output();

    let cargo_build_output = create_cargo_artifact_json_with_manifest(
        driver_name_1,
        &cwd,
        &workspace_root_dir.join(driver_name_1).join("Cargo.toml"),
        None,
        None,
        true,
    );

    let test_build_action = TestBuildAction::new(cwd.clone(), None, None, false, false) // Even when cwd is changed to driver project inside the workspace, cargo metadata read
        // is going to be for the whole workspace
        .set_up_workspace_with_multiple_driver_projects(
            &workspace_root_dir,
            Some(wdk_metadata),
            vec![
                (workspace_member_1, package_1),
                (workspace_member_2, package_2),
                (workspace_member_3, package_3),
            ],
        )
        .expect_detect_wdk_build_number(25100u32)
        .expect_root_manifest_exists(&cwd, true)
        .expect_cargo_build(driver_name_1, &cwd, Some(cargo_build_output))
        .expect_detect_target_arch_using_rustc(&cwd, target_arch)
        .expect_final_package_dir_exists(driver_name_1, &cwd, false)
        .expect_dir_created(driver_name_1, &cwd, true)
        .expect_inx_file_exists(driver_name_1, &cwd, true)
        .expect_rename_driver_binary_dll_to_sys(driver_name_1, &cwd)
        .expect_copy_driver_binary_sys_to_package_folder(driver_name_1, &cwd, true)
        .expect_copy_pdb_file_to_package_folder(driver_name_1, &cwd, true)
        .expect_copy_inx_file_to_package_folder(driver_name_1, &cwd, true, &cwd)
        .expect_copy_map_file_to_package_folder(driver_name_1, &cwd, true)
        .expect_stampinf(driver_name_1, &cwd, target_arch, None)
        .expect_inf2cat(driver_name_1, &cwd, target_arch, None)
        .expect_self_signed_cert_file_exists(&cwd, false)
        .expect_certmgr_exists_check(Some(expected_certmgr_output))
        .expect_makecert(&cwd, None)
        .expect_copy_self_signed_cert_file_to_package_folder(driver_name_1, &cwd, true)
        .expect_signtool_sign_driver_binary_sys_file(driver_name_1, &cwd, None)
        .expect_signtool_sign_cat_file(driver_name_1, &cwd, None)
        .expect_infverif(driver_name_1, &cwd, "KMDF", None);

    assert_build_action_run_with_env_is_success(&cwd, None, None, false, false, &test_build_action);
}

#[test]
<<<<<<< HEAD
pub fn given_a_workspace_with_multiple_driver_and_non_driver_projects_when_verify_signature_is_false_then_it_skips_verify_tasks(
) {
=======
pub fn given_a_workspace_with_multiple_driver_and_non_driver_projects_when_verify_signature_is_false_then_it_skips_verify_tasks()
 {
    // Input CLI args
>>>>>>> de6622ae
    let cwd = PathBuf::from("C:\\tmp");
    let target_arch = CpuArchitecture::Amd64;

    // Driver project data
    let driver_type = "KMDF";
    let driver_name_1 = "sample-kmdf-1";
    let driver_version_1 = "0.0.1";
    let driver_name_2 = "sample-kmdf-2";
    let driver_version_2 = "0.0.2";
    let non_driver = "non-driver";
    let non_driver_version = "0.0.3";

    // Create artifact outputs for workspace packages
    let artifact_1 = create_cargo_artifact_json_with_manifest(
        driver_name_1,
        &cwd,
        &cwd.join(driver_name_1).join("Cargo.toml"),
        None,
        None,
        true,
    );
    let artifact_2 = create_cargo_artifact_json_with_manifest(
        driver_name_2,
        &cwd,
        &cwd.join(driver_name_2).join("Cargo.toml"),
        None,
        None,
        true,
    );
    let artifact_non_driver = create_cargo_artifact_json_with_manifest(
        non_driver,
        &cwd,
        &cwd.join(non_driver).join("Cargo.toml"),
        None,
        None,
        false, // NOT a driver - will use "lib" instead of "cdylib"
    );
    let wdk_metadata = get_cargo_metadata_wdk_metadata(driver_type, 1, 33);
    let (workspace_member_1, package_1) = get_cargo_metadata_package(
        &cwd.join(driver_name_1),
        driver_name_1,
        driver_version_1,
        Some(wdk_metadata.clone()),
    );
    let (workspace_member_2, package_2) = get_cargo_metadata_package(
        &cwd.join(driver_name_2),
        driver_name_2,
        driver_version_2,
        Some(wdk_metadata.clone()),
    );
    let (workspace_member_3, package_3) =
        get_cargo_metadata_package(&cwd.join(non_driver), non_driver, non_driver_version, None);

    let test_build_action = TestBuildAction::new(cwd.clone(), None, None, false, false)
        .set_up_workspace_with_multiple_driver_projects(
            &cwd,
            Some(wdk_metadata),
            vec![
                (workspace_member_1, package_1),
                (workspace_member_2, package_2),
                (workspace_member_3, package_3),
            ],
        )
        .expect_detect_wdk_build_number(25100u32)
        .expect_root_manifest_exists(&cwd, true)
        .expect_cargo_build(driver_name_1, &cwd.join(driver_name_1), Some(artifact_1))
        .expect_detect_target_arch_using_rustc(&cwd.join(driver_name_1), target_arch)
        .expect_default_package_task_steps_for_workspace(driver_name_1, driver_type, target_arch)
        // Second driver project
        .expect_cargo_build(driver_name_2, &cwd.join(driver_name_2), Some(artifact_2))
        .expect_detect_target_arch_using_rustc(&cwd.join(driver_name_2), target_arch)
        .expect_default_package_task_steps_for_workspace(driver_name_2, driver_type, target_arch)
        // Non-driver project
        .expect_cargo_build(non_driver, &cwd.join(non_driver), Some(artifact_non_driver));

    assert_build_action_run_with_env_is_success(&cwd, None, None, false, false, &test_build_action);
}

#[test]
<<<<<<< HEAD
pub fn given_a_workspace_with_multiple_driver_and_non_driver_projects_when_cwd_is_non_driver_project_then_it_builds_but_skips_packaging(
) {
=======
pub fn given_a_workspace_with_multiple_driver_and_non_driver_projects_when_cwd_is_non_driver_project_then_it_builds_but_skips_packaging()
 {
    // Input CLI args
>>>>>>> de6622ae
    let workspace_root_dir = PathBuf::from("C:\\tmp");
    let cwd = workspace_root_dir.join("non-driver");

    // Driver project data
    let driver_type = "KMDF";
    let driver_name_1 = "sample-kmdf-1";
    let driver_version_1 = "0.0.1";
    let driver_name_2 = "sample-kmdf-2";
    let driver_version_2 = "0.0.2";
    let non_driver = "non-driver";
    let non_driver_version = "0.0.3";
    let wdk_metadata = get_cargo_metadata_wdk_metadata(driver_type, 1, 33);
    let (workspace_member_1, package_1) = get_cargo_metadata_package(
        &workspace_root_dir.join(driver_name_1),
        driver_name_1,
        driver_version_1,
        Some(wdk_metadata.clone()),
    );
    let (workspace_member_2, package_2) = get_cargo_metadata_package(
        &workspace_root_dir.join(driver_name_2),
        driver_name_2,
        driver_version_2,
        Some(wdk_metadata.clone()),
    );
    let (workspace_member_3, package_3) = get_cargo_metadata_package(
        &workspace_root_dir.join(non_driver),
        non_driver,
        non_driver_version,
        None,
    );

    let test_build_action = TestBuildAction::new(cwd.clone(), None, None, false, false)
        // Even when cwd is changed to driver project inside the workspace, cargo metadata read
        // is going to be for the whole workspace
        .set_up_workspace_with_multiple_driver_projects(
            &workspace_root_dir,
            Some(wdk_metadata),
            vec![
                (workspace_member_1, package_1),
                (workspace_member_2, package_2),
                (workspace_member_3, package_3),
            ],
        )
        .expect_detect_wdk_build_number(25100u32)
        .expect_root_manifest_exists(&cwd, true)
        .expect_cargo_build(non_driver, &cwd, None);

    assert_build_action_run_is_success(&cwd, None, None, false, false, &test_build_action);
}

#[test]
<<<<<<< HEAD
pub fn given_a_workspace_with_multiple_distinct_wdk_configurations_at_each_workspace_member_level_when_default_values_are_provided_then_wdk_metadata_parse_should_fail(
) {
=======
pub fn given_a_workspace_with_multiple_distinct_wdk_configurations_at_each_workspace_member_level_when_default_values_are_provided_then_wdk_metadata_parse_should_fail()
 {
    // Input CLI args
>>>>>>> de6622ae
    let cwd = PathBuf::from("C:\\tmp");

    // Driver project data
    let driver_type_1 = "KMDF";
    let driver_name_1 = "sample-kmdf-1";
    let driver_type_2 = "UMDF";
    let driver_version_1 = "0.0.1";
    let driver_name_2 = "sample-kmdf-2";
    let driver_version_2 = "0.0.2";
    let wdk_metadata_1 = get_cargo_metadata_wdk_metadata(driver_type_1, 1, 33);
    let wdk_metadata_2 = get_cargo_metadata_wdk_metadata(driver_type_2, 1, 33);
    let (workspace_member_1, package_1) = get_cargo_metadata_package(
        &cwd.join(driver_name_1),
        driver_name_1,
        driver_version_1,
        Some(wdk_metadata_1.clone()),
    );
    let (workspace_member_2, package_2) = get_cargo_metadata_package(
        &cwd.join(driver_name_2),
        driver_name_2,
        driver_version_2,
        Some(wdk_metadata_2),
    );

    let test_build_action = TestBuildAction::new(cwd.clone(), None, None, false, false)
        .set_up_workspace_with_multiple_driver_projects(
            &cwd,
            Some(wdk_metadata_1),
            vec![
                (workspace_member_1, package_1),
                (workspace_member_2, package_2),
            ],
        )
        .expect_detect_wdk_build_number(25100u32)
        .expect_root_manifest_exists(&cwd, true)
        .expect_cargo_build(driver_name_1, &cwd.join(driver_name_1), None)
        .expect_cargo_build(driver_name_2, &cwd.join(driver_name_2), None);

    let build_action = initialize_build_action(&cwd, None, None, false, false, &test_build_action);
    assert!(build_action.is_ok());
    let run_result = build_action.expect("Failed to init build action").run();

    assert!(matches!(
        run_result.expect_err("run_result error in test: given_a_workspace_with_multiple_distinct_wdk_configurations_at_each_workspace_member_level_when_default_values_are_provided_then_wdk_metadata_parse_should_fail"),
        BuildActionError::WdkMetadataParse(
            TryFromCargoMetadataError::MultipleWdkConfigurationsDetected {
                wdk_metadata_configurations: _
            }
        )
    ));
}

#[test]
<<<<<<< HEAD
pub fn given_a_workspace_with_multiple_distinct_wdk_configurations_at_root_and_workspace_member_level_when_default_values_are_provided_then_wdk_metadata_parse_should_fail(
) {
=======
pub fn given_a_workspace_with_multiple_distinct_wdk_configurations_at_root_and_workspace_member_level_when_default_values_are_provided_then_wdk_metadata_parse_should_fail()
 {
    // Input CLI args
>>>>>>> de6622ae
    let cwd = PathBuf::from("C:\\tmp");

    // Driver project data
    let driver_type_1 = "KMDF";
    let driver_name_1 = "sample-kmdf-1";
    let driver_type_2 = "UMDF";
    let driver_version_1 = "0.0.1";
    let driver_name_2 = "sample-kmdf-2";
    let driver_version_2 = "0.0.2";
    let wdk_metadata_1 = get_cargo_metadata_wdk_metadata(driver_type_1, 1, 33);
    let wdk_metadata_2 = get_cargo_metadata_wdk_metadata(driver_type_2, 1, 33);
    let (workspace_member_1, package_1) = get_cargo_metadata_package(
        &cwd.join(driver_name_1),
        driver_name_1,
        driver_version_1,
        Some(wdk_metadata_1.clone()),
    );
    let (workspace_member_2, package_2) = get_cargo_metadata_package(
        &cwd.join(driver_name_2),
        driver_name_2,
        driver_version_2,
        Some(wdk_metadata_1),
    );

    let test_build_action = TestBuildAction::new(cwd.clone(), None, None, false, false)
        .set_up_workspace_with_multiple_driver_projects(
            &cwd,
            Some(wdk_metadata_2),
            vec![
                (workspace_member_1, package_1),
                (workspace_member_2, package_2),
            ],
        )
        .expect_root_manifest_exists(&cwd, true)
        .expect_detect_wdk_build_number(25100u32)
        .expect_cargo_build(driver_name_1, &cwd.join(driver_name_1), None)
        .expect_cargo_build(driver_name_2, &cwd.join(driver_name_2), None);

    let build_action = initialize_build_action(&cwd, None, None, false, false, &test_build_action);
    assert!(build_action.is_ok());
    let run_result = build_action.expect("Failed to init build action").run();

    assert!(matches!(
        run_result.expect_err("run_result error in test: given_a_workspace_with_multiple_distinct_wdk_configurations_at_root_and_workspace_member_level_when_default_values_are_provided_then_wdk_metadata_parse_should_fail"),
        BuildActionError::WdkMetadataParse(
            TryFromCargoMetadataError::MultipleWdkConfigurationsDetected {
                wdk_metadata_configurations: _
            }
        )
    ));
}

#[test]
<<<<<<< HEAD
pub fn given_a_workspace_only_with_non_driver_projects_when_cwd_is_workspace_root_then_build_should_be_successful(
) {
=======
pub fn given_a_workspace_only_with_non_driver_projects_when_cwd_is_workspace_root_then_build_should_be_successful()
 {
    // Input CLI args
>>>>>>> de6622ae
    let cwd = PathBuf::from("C:\\tmp");

    // Driver project data
    let non_driver = "non-driver";
    let non_driver_version = "0.0.3";
    let (workspace_member_3, package_3) =
        get_cargo_metadata_package(&cwd.join(non_driver), non_driver, non_driver_version, None);

    let test_build_action = TestBuildAction::new(cwd.clone(), None, None, false, false) // Even when cwd is changed to driver project inside the workspace, cargo metadata read
        // is going to be for the whole workspace
        .set_up_workspace_with_multiple_driver_projects(
            &cwd,
            None,
            vec![(workspace_member_3, package_3)],
        )
        .expect_root_manifest_exists(&cwd, true)
        .expect_detect_wdk_build_number(25100u32)
        .expect_cargo_build(non_driver, &cwd.join(non_driver), None);

    assert_build_action_run_is_success(&cwd, None, None, false, false, &test_build_action);
}

#[test]
<<<<<<< HEAD
pub fn given_a_workspace_only_with_non_driver_projects_when_cwd_is_workspace_member_then_build_should_be_successful(
) {
=======
pub fn given_a_workspace_only_with_non_driver_projects_when_cwd_is_workspace_member_then_build_should_be_successful()
 {
    // Input CLI args
>>>>>>> de6622ae
    let workspace_root_dir = PathBuf::from("C:\\tmp");
    let cwd = workspace_root_dir.join("non-driver");

    // Driver project data
    let non_driver = "non-driver";
    let non_driver_version = "0.0.3";
    let (workspace_member_3, package_3) = get_cargo_metadata_package(
        &workspace_root_dir.join(non_driver),
        non_driver,
        non_driver_version,
        None,
    );

    let test_build_action = TestBuildAction::new(cwd.clone(), None, None, false, false) // Even when cwd is changed to driver project inside the workspace, cargo metadata read
        // is going to be for the whole workspace
        .set_up_workspace_with_multiple_driver_projects(
            &workspace_root_dir,
            None,
            vec![(workspace_member_3, package_3)],
        )
        .expect_root_manifest_exists(&cwd, true)
        .expect_detect_wdk_build_number(25100u32)
        .expect_cargo_build(non_driver, &cwd, None);

    assert_build_action_run_is_success(&cwd, None, None, false, false, &test_build_action);
}

fn assert_build_action_run_is_success(
    cwd: &PathBuf,
    profile: Option<Profile>,
    target_arch: Option<CpuArchitecture>,
    verify_signature: bool,
    sample_class: bool,
    test_build_action: &TestBuildAction,
) {
    let build_action = initialize_build_action(
        cwd,
        profile.as_ref(),
        target_arch.as_ref(),
        verify_signature,
        sample_class,
        test_build_action,
    );
    assert!(build_action.is_ok());
    let run_result = build_action.expect("Failed to init build action").run();
    assert!(run_result.is_ok());
}

fn initialize_build_action<'a>(
    cwd: &'a PathBuf,
    profile: Option<&'a Profile>,
    target_arch: Option<&'a CpuArchitecture>,
    verify_signature: bool,
    sample_class: bool,
    test_build_action: &'a TestBuildAction,
) -> Result<BuildAction<'a>, anyhow::Error> {
    BuildAction::new(
        &BuildActionParams {
            working_dir: cwd,
            profile,
            target_arch,
            verify_signature,
            is_sample_class: sample_class,
            verbosity_level: clap_verbosity_flag::Verbosity::new(1, 0),
        },
        test_build_action.mock_wdk_build_provider(),
        test_build_action.mock_run_command(),
        test_build_action.mock_fs_provider(),
        test_build_action.mock_metadata_provider(),
    )
}

fn get_certmgr_success_output() -> Output {
    Output {
        status: ExitStatus::default(),
        stdout: r"==============No Certificates ==========
                            ==============No CTLs ==========
                            ==============No CRLs ==========
                            ==============================================
                            CertMgr Succeeded"
            .as_bytes()
            .to_vec(),
        stderr: vec![],
    }
}

fn assert_build_action_run_with_env_is_success(
    cwd: &PathBuf,
    profile: Option<&Profile>,
    target_arch: Option<&CpuArchitecture>,
    verify_signature: bool,
    sample_class: bool,
    test_build_action: &TestBuildAction,
) {
    let build_action = initialize_build_action(
        cwd,
        profile,
        target_arch,
        verify_signature,
        sample_class,
        test_build_action,
    );
    assert!(build_action.is_ok());
    let run_result = run_build_action(build_action);
    assert!(run_result.is_ok());
}

fn run_build_action(
    build_action: Result<BuildAction<'_>, anyhow::Error>,
) -> Result<(), BuildActionError> {
    let build_action = build_action.expect("Failed to init build action");
    crate::test_utils::with_env::<&str, &str, _, _>(&[], || build_action.run())
}

/// Helper functions
////////////////////////////////////////////////////////////////////////////////
struct TestBuildAction {
    cwd: PathBuf,
    profile: Option<Profile>,
    target_arch: Option<CpuArchitecture>,
    verify_signature: bool,
    sample_class: bool,

    cargo_metadata: Option<CargoMetadata>,
    // mocks
    mock_run_command: CommandExec,
    mock_wdk_build_provider: WdkBuild,
    mock_fs_provider: Fs,
    mock_metadata_provider: MetadataProvider,
}

impl TestBuildAction {
    fn new(
        cwd: PathBuf,
        profile: Option<Profile>,
        target_arch: Option<CpuArchitecture>,
        verify_signature: bool,
        sample_class: bool,
    ) -> Self {
        let mock_run_command = CommandExec::default();
        let mock_wdk_build_provider = WdkBuild::default();
        let mock_fs_provider = Fs::default();
        let mock_metadata_provider = MetadataProvider::default();

        Self {
            cwd,
            profile,
            target_arch,
            verify_signature,
            sample_class,
            mock_run_command,
            mock_wdk_build_provider,
            mock_fs_provider,
            mock_metadata_provider,
            cargo_metadata: None,
        }
    }

    fn set_up_standalone_driver_project(
        mut self,
        package_metadata: (TestMetadataWorkspaceMemberId, TestMetadataPackage),
    ) -> Self {
        let cargo_toml_metadata = get_cargo_metadata(
            &self.cwd,
            vec![package_metadata.1],
            &[package_metadata.0],
            None,
        );
        let cargo_toml_metadata =
            serde_json::from_str::<cargo_metadata::Metadata>(&cargo_toml_metadata)
                .expect("Failed to parse cargo metadata in set_up_standalone_driver_project");
        let cargo_toml_metadata_clone = cargo_toml_metadata.clone();
        self.mock_metadata_provider
            .expect_get_cargo_metadata_at_path()
            .once()
            .returning(move |_| Ok(cargo_toml_metadata_clone.clone()));
        self.cargo_metadata = Some(cargo_toml_metadata);
        self
    }

    fn set_up_workspace_with_multiple_driver_projects(
        mut self,
        workspace_root_dir: &Path,
        workspace_additional_metadata: Option<TestWdkMetadata>,
        package_metadata_list: Vec<(TestMetadataWorkspaceMemberId, TestMetadataPackage)>,
    ) -> Self {
        let cargo_toml_metadata = get_cargo_metadata(
            workspace_root_dir,
            package_metadata_list.iter().map(|p| p.1.clone()).collect(),
            package_metadata_list
                .into_iter()
                .map(|p| p.0)
                .collect::<Vec<_>>()
                .as_slice(),
            workspace_additional_metadata,
        );
        let cargo_toml_metadata = serde_json::from_str::<cargo_metadata::Metadata>(
            &cargo_toml_metadata,
        )
        .expect("Failed to parse cargo metadata in set_up_workspace_with_multiple_driver_projects");
        let cargo_toml_metadata_clone = cargo_toml_metadata.clone();
        self.mock_metadata_provider
            .expect_get_cargo_metadata_at_path()
            .once()
            .returning(move |_| Ok(cargo_toml_metadata_clone.clone()));
        self.cargo_metadata = Some(cargo_toml_metadata);
        self
    }

    fn set_up_with_custom_toml(mut self, cargo_toml_metadata: &str) -> Self {
        let cargo_toml_metadata =
            serde_json::from_str::<cargo_metadata::Metadata>(cargo_toml_metadata)
                .expect("Failed to parse cargo metadata in set_up_with_custom_toml");
        let cargo_toml_metadata_clone = cargo_toml_metadata.clone();
        self.mock_metadata_provider
            .expect_get_cargo_metadata_at_path()
            .once()
            .returning(move |_| Ok(cargo_toml_metadata_clone.clone()));
        self.cargo_metadata = Some(cargo_toml_metadata);
        self
    }

    fn setup_target_dir(&self, dir_path: &Path) -> PathBuf {
        let mut base = dir_path.join("target");
        let profile_dir_name = match self.profile {
            Some(Profile::Release) => "release",
            _ => "debug",
        };
        if let Some(target_arch) = self.target_arch {
            let triple = to_target_triple(target_arch);
            base = base.join(triple);
        }
        base.join(profile_dir_name)
    }
}

// Presence of method ensures specific mock expectation is set
// Dir argument in any method means to operate on the relevant dir
// Output argument in any method means to override return output from default
// is_success boolean means success result of copy operation
// does_exist boolean means existence of the file or dir
// is_created boolean means whether the dir was created or not
impl TestBuildAction {
    fn expect_default_build_task_steps(
        self,
        driver_name: &str,
        cargo_build_output: Option<Output>,
    ) -> Self {
        let cwd = self.cwd.clone();
        self.expect_detect_wdk_build_number(25100u32)
            .expect_root_manifest_exists(&cwd, true)
            .expect_cargo_build(driver_name, &cwd, cargo_build_output)
    }

    fn expect_default_package_task_steps(
        self,
        driver_name: &str,
        driver_type: &str,
        target_arch: CpuArchitecture,
    ) -> Self {
        let cwd = self.cwd.clone();
        let expected_certmgr_output = get_certmgr_success_output();
        self.expect_final_package_dir_exists(driver_name, &cwd, false)
            .expect_dir_created(driver_name, &cwd, true)
            .expect_inx_file_exists(driver_name, &cwd, true)
            .expect_rename_driver_binary_dll_to_sys(driver_name, &cwd)
            .expect_copy_driver_binary_sys_to_package_folder(driver_name, &cwd, true)
            .expect_copy_pdb_file_to_package_folder(driver_name, &cwd, true)
            .expect_copy_inx_file_to_package_folder(driver_name, &cwd, true, &cwd)
            .expect_copy_map_file_to_package_folder(driver_name, &cwd, true)
            .expect_stampinf(driver_name, &cwd, target_arch, None)
            .expect_inf2cat(driver_name, &cwd, target_arch, None)
            .expect_self_signed_cert_file_exists(&cwd, false)
            .expect_certmgr_exists_check(Some(expected_certmgr_output))
            .expect_makecert(&cwd, None)
            .expect_copy_self_signed_cert_file_to_package_folder(driver_name, &cwd, true)
            .expect_signtool_sign_driver_binary_sys_file(driver_name, &cwd, None)
            .expect_signtool_sign_cat_file(driver_name, &cwd, None)
            .expect_infverif(driver_name, &cwd, driver_type, None)
    }

    fn expect_package_task_steps_with_signature_verification(
        self,
        driver_name: &str,
        driver_type: &str,
        target_arch: CpuArchitecture,
    ) -> Self {
        assert!(self.verify_signature);
        let cwd = self.cwd.clone();
        self.expect_default_package_task_steps(driver_name, driver_type, target_arch)
            .expect_signtool_verify_driver_binary_sys_file(driver_name, &cwd, None)
            .expect_signtool_verify_cat_file(driver_name, &cwd, None)
    }

    fn expect_default_package_task_steps_for_workspace(
        self,
        driver_name: &str,
        driver_type: &str,
        target_arch: CpuArchitecture,
    ) -> Self {
        let cwd = self.cwd.clone();
        let expected_certmgr_output = get_certmgr_success_output();
        self.expect_final_package_dir_exists(driver_name, &cwd, true)
            .expect_inx_file_exists(driver_name, &cwd.join(driver_name), true)
            .expect_rename_driver_binary_dll_to_sys(driver_name, &cwd)
            .expect_copy_driver_binary_sys_to_package_folder(driver_name, &cwd, true)
            .expect_copy_pdb_file_to_package_folder(driver_name, &cwd, true)
            .expect_copy_inx_file_to_package_folder(driver_name, &cwd.join(driver_name), true, &cwd)
            .expect_copy_map_file_to_package_folder(driver_name, &cwd, true)
            .expect_stampinf(driver_name, &cwd, target_arch, None)
            .expect_inf2cat(driver_name, &cwd, target_arch, None)
            .expect_self_signed_cert_file_exists(&cwd, false)
            .expect_certmgr_exists_check(Some(expected_certmgr_output))
            .expect_makecert(&cwd, None)
            .expect_copy_self_signed_cert_file_to_package_folder(driver_name, &cwd, true)
            .expect_signtool_sign_driver_binary_sys_file(driver_name, &cwd, None)
            .expect_signtool_sign_cat_file(driver_name, &cwd, None)
            .expect_infverif(driver_name, &cwd, driver_type, None)
    }

    fn expect_root_manifest_exists(mut self, root_dir: &Path, does_exist: bool) -> Self {
        self.mock_fs_provider
            .expect_exists()
            .with(eq(root_dir.join("Cargo.toml")))
            .once()
            .returning(move |_| does_exist);
        self
    }

    fn expect_self_signed_cert_file_exists(mut self, driver_dir: &Path, does_exist: bool) -> Self {
        let expected_target_dir = self.setup_target_dir(driver_dir);
        let expected_src_driver_cert_path = expected_target_dir.join("WDRLocalTestCert.cer");
        self.mock_fs_provider
            .expect_exists()
            .with(eq(expected_src_driver_cert_path))
            .once()
            .returning(move |_| does_exist);
        self
    }

    fn expect_final_package_dir_exists(
        mut self,
        driver_name: &str,
        cwd: &Path,
        does_exist: bool,
    ) -> Self {
        let expected_driver_name_underscored = driver_name.replace('-', "_");
        let expected_target_dir = self.setup_target_dir(cwd);
        let expected_final_package_dir_path =
            expected_target_dir.join(format!("{expected_driver_name_underscored}_package"));
        self.mock_fs_provider
            .expect_exists()
            .with(eq(expected_final_package_dir_path))
            .once()
            .returning(move |_| does_exist);
        self
    }

    fn expect_dir_created(mut self, driver_name: &str, cwd: &Path, created: bool) -> Self {
        let expected_driver_name_underscored = driver_name.replace('-', "_");
        let expected_target_dir = self.setup_target_dir(cwd);
        let expected_final_package_dir_path =
            expected_target_dir.join(format!("{expected_driver_name_underscored}_package"));
        self.mock_fs_provider
            .expect_create_dir()
            .with(eq(expected_final_package_dir_path.clone()))
            .once()
            .returning(move |_| {
                if created {
                    Ok(())
                } else {
                    Err(FileError::CreateDirError(
                        expected_final_package_dir_path.clone(),
                        std::io::Error::new(std::io::ErrorKind::UnexpectedEof, "create error"),
                    ))
                }
            });
        self
    }

    fn expect_cargo_build(
        mut self,
        driver_name: &str,
        cwd: &Path,
        override_output: Option<Output>,
    ) -> Self {
        // cargo build on the package
        let expected_cargo_command: &'static str = "cargo";
        let manifest_path = cwd
            .join("Cargo.toml")
            .to_string_lossy()
            .trim_start_matches("\\\\?\\")
            .to_string();
        let mut expected_cargo_build_args: Vec<String> = vec![
            "build",
            "--message-format=json",
            "-p",
            &driver_name,
            "--manifest-path",
            &manifest_path,
        ]
        .into_iter()
        .map(ToString::to_string)
        .collect();
        if let Some(profile) = self.profile {
            expected_cargo_build_args.push("--profile".to_string());
            expected_cargo_build_args.push(profile.to_string());
        }

        if let Some(target_arch) = self.target_arch {
            expected_cargo_build_args.push("--target".to_string());
            expected_cargo_build_args.push(to_target_triple(target_arch));
        }

        expected_cargo_build_args.push("-v".to_string());
        let expected_output = override_output.map_or_else(
            || Output {
                status: ExitStatus::default(),
                stdout: vec![],
                stderr: vec![],
            },
            |output| output,
        );
        self.mock_run_command
            .expect_run()
            .withf(
                move |command: &str,
                      args: &[&str],
                      _env_vars: &Option<&HashMap<&str, &str>>,
                      _working_dir: &Option<&Path>|
                      -> bool {
                    command == expected_cargo_command
                        && args.len() == expected_cargo_build_args.len()
                        && args
                            .iter()
                            .zip(expected_cargo_build_args.iter())
                            .all(|(a, b)| a == b)
                },
            )
            .once()
            .returning(move |_, _, _, _| Ok(expected_output.clone()));
        self
    }

    fn expect_detect_target_arch_using_rustc(
        mut self,
        driver_dir: &Path,
        detected_arch: CpuArchitecture,
    ) -> Self {
        if self.target_arch.is_some() {
            return self;
        }
        let expected_working_dir = driver_dir.to_path_buf();
        let arch_str = match detected_arch {
            CpuArchitecture::Amd64 => "x86_64",
            CpuArchitecture::Arm64 => "aarch64",
        };
        let expected_output = Output {
            status: ExitStatus::default(),
            stdout: format!("target_arch=\"{arch_str}\"\n").as_bytes().to_vec(),
            stderr: vec![],
        };
        self.mock_run_command
            .expect_run()
            .withf(
                move |command: &str,
                      args: &[&str],
                      _env_vars: &Option<&HashMap<&str, &str>>,
                      working_dir: &Option<&Path>| {
                    command == "cargo"
                        && args == ["rustc", "--", "--print", "cfg"]
                        && working_dir
                            .map(|d| d == expected_working_dir.as_path())
                            .unwrap_or(false)
                },
            )
            .once()
            .returning(move |_, _, _, _| Ok(expected_output.clone()));
        self
    }

    fn expect_inx_file_exists(
        mut self,
        driver_name: &str,
        driver_dir: &Path,
        does_exist: bool,
    ) -> Self {
        let expected_driver_name_underscored = driver_name.replace('-', "_");
        let expected_inx_file_path =
            driver_dir.join(format!("{expected_driver_name_underscored}.inx"));
        self.mock_fs_provider
            .expect_exists()
            .with(eq(expected_inx_file_path))
            .once()
            .returning(move |_| does_exist);
        self
    }

    fn expect_rename_driver_binary_dll_to_sys(
        mut self,
        driver_name: &str,
        driver_dir: &Path,
    ) -> Self {
        let expected_driver_name_underscored = driver_name.replace('-', "_");
        let expected_target_dir = self.setup_target_dir(driver_dir);
        let expected_src_driver_dll_path =
            expected_target_dir.join(format!("{expected_driver_name_underscored}.dll"));
        let expected_src_driver_sys_path =
            expected_target_dir.join(format!("{expected_driver_name_underscored}.sys"));
        self.mock_fs_provider
            .expect_rename()
            .with(
                eq(expected_src_driver_dll_path),
                eq(expected_src_driver_sys_path),
            )
            .once()
            .returning(|_, _| Ok(()));
        self
    }

    fn expect_copy_driver_binary_sys_to_package_folder(
        mut self,
        driver_name: &str,
        driver_dir: &Path,
        is_success: bool,
    ) -> Self {
        let expected_driver_name_underscored = driver_name.replace('-', "_");
        let expected_target_dir = self.setup_target_dir(driver_dir);
        let expected_final_package_dir_path =
            expected_target_dir.join(format!("{expected_driver_name_underscored}_package"));
        let mock_non_zero_bytes_copied_size = 1000u64;

        let expected_src_driver_sys_path =
            expected_target_dir.join(format!("{expected_driver_name_underscored}.sys"));
        let expected_dest_driver_binary_path =
            expected_final_package_dir_path.join(format!("{expected_driver_name_underscored}.sys"));
        let expected_src_driver_binary_path = expected_src_driver_sys_path;
        self.mock_fs_provider
            .expect_copy()
            .with(
                eq(expected_src_driver_binary_path.clone()),
                eq(expected_dest_driver_binary_path.clone()),
            )
            .once()
            .returning(move |_, _| {
                if is_success {
                    Ok(mock_non_zero_bytes_copied_size)
                } else {
                    Err(FileError::CopyError(
                        expected_src_driver_binary_path.clone(),
                        expected_dest_driver_binary_path.clone(),
                        std::io::Error::new(std::io::ErrorKind::UnexpectedEof, "copy error"),
                    ))
                }
            });
        self
    }

    fn expect_copy_pdb_file_to_package_folder(
        mut self,
        driver_name: &str,
        driver_dir: &Path,
        is_success: bool,
    ) -> Self {
        let expected_driver_name_underscored = driver_name.replace('-', "_");
        let expected_target_dir = self.setup_target_dir(driver_dir);
        let expected_final_package_dir_path =
            expected_target_dir.join(format!("{expected_driver_name_underscored}_package"));
        let mock_non_zero_bytes_copied_size = 1000u64;

        // copy pdb file to package directory
        let expected_src_driver_pdb_path =
            expected_target_dir.join(format!("{expected_driver_name_underscored}.pdb"));
        let expected_dest_driver_pdb_path =
            expected_final_package_dir_path.join(format!("{expected_driver_name_underscored}.pdb"));
        self.mock_fs_provider
            .expect_copy()
            .with(
                eq(expected_src_driver_pdb_path.clone()),
                eq(expected_dest_driver_pdb_path.clone()),
            )
            .once()
            .returning(move |_, _| {
                if is_success {
                    Ok(mock_non_zero_bytes_copied_size)
                } else {
                    Err(FileError::CopyError(
                        expected_src_driver_pdb_path.clone(),
                        expected_dest_driver_pdb_path.clone(),
                        std::io::Error::new(std::io::ErrorKind::UnexpectedEof, "copy error"),
                    ))
                }
            });
        self
    }

    fn expect_copy_inx_file_to_package_folder(
        mut self,
        driver_name: &str,
        driver_dir: &Path,
        is_success: bool,
        workspace_root_dir: &Path,
    ) -> Self {
        let expected_driver_name_underscored = driver_name.replace('-', "_");
        let expected_target_dir = self.setup_target_dir(workspace_root_dir);
        let expected_final_package_dir_path =
            expected_target_dir.join(format!("{expected_driver_name_underscored}_package"));
        let mock_non_zero_bytes_copied_size = 1000u64;

        // copy inx file to package directory
        let expected_src_driver_inx_path =
            driver_dir.join(format!("{expected_driver_name_underscored}.inx"));
        let expected_dest_driver_inf_path =
            expected_final_package_dir_path.join(format!("{expected_driver_name_underscored}.inf"));
        self.mock_fs_provider
            .expect_copy()
            .with(
                eq(expected_src_driver_inx_path.clone()),
                eq(expected_dest_driver_inf_path.clone()),
            )
            .once()
            .returning(move |_, _| {
                if is_success {
                    Ok(mock_non_zero_bytes_copied_size)
                } else {
                    Err(FileError::CopyError(
                        expected_src_driver_inx_path.clone(),
                        expected_dest_driver_inf_path.clone(),
                        std::io::Error::new(std::io::ErrorKind::UnexpectedEof, "copy error"),
                    ))
                }
            });
        self
    }

    fn expect_copy_map_file_to_package_folder(
        mut self,
        driver_name: &str,
        driver_dir: &Path,
        is_success: bool,
    ) -> Self {
        let expected_driver_name_underscored = driver_name.replace('-', "_");
        let expected_target_dir = self.setup_target_dir(driver_dir);
        let expected_final_package_dir_path =
            expected_target_dir.join(format!("{expected_driver_name_underscored}_package"));
        let mock_non_zero_bytes_copied_size = 1000u64;

        // copy map file to package directory
        let expected_src_driver_map_path = expected_target_dir
            .join("deps")
            .join(format!("{expected_driver_name_underscored}.map"));
        let expected_dest_driver_map_path =
            expected_final_package_dir_path.join(format!("{expected_driver_name_underscored}.map"));
        self.mock_fs_provider
            .expect_copy()
            .with(
                eq(expected_src_driver_map_path.clone()),
                eq(expected_dest_driver_map_path.clone()),
            )
            .once()
            .returning(move |_, _| {
                if is_success {
                    Ok(mock_non_zero_bytes_copied_size)
                } else {
                    Err(FileError::CopyError(
                        expected_src_driver_map_path.clone(),
                        expected_dest_driver_map_path.clone(),
                        std::io::Error::new(std::io::ErrorKind::UnexpectedEof, "copy error"),
                    ))
                }
            });
        self
    }

    fn expect_copy_self_signed_cert_file_to_package_folder(
        mut self,
        driver_name: &str,
        driver_dir: &Path,
        is_success: bool,
    ) -> Self {
        let expected_driver_name_underscored = driver_name.replace('-', "_");
        let expected_target_dir = self.setup_target_dir(driver_dir);
        let expected_final_package_dir_path =
            expected_target_dir.join(format!("{expected_driver_name_underscored}_package"));
        let mock_non_zero_bytes_copied_size = 1000u64;

        // copy self signed certificate to package directory
        let expected_src_cert_file_path = expected_target_dir.join("WDRLocalTestCert.cer");
        let expected_dest_driver_cert_path =
            expected_final_package_dir_path.join("WDRLocalTestCert.cer");
        self.mock_fs_provider
            .expect_copy()
            .with(
                eq(expected_src_cert_file_path.clone()),
                eq(expected_dest_driver_cert_path.clone()),
            )
            .once()
            .returning(move |_, _| {
                if is_success {
                    Ok(mock_non_zero_bytes_copied_size)
                } else {
                    Err(FileError::CopyError(
                        expected_src_cert_file_path.clone(),
                        expected_dest_driver_cert_path.clone(),
                        std::io::Error::new(std::io::ErrorKind::UnexpectedEof, "copy error"),
                    ))
                }
            });
        self
    }

    fn expect_stampinf(
        mut self,
        driver_name: &str,
        driver_dir: &Path,
        target_arch: CpuArchitecture,
        override_output: Option<Output>,
    ) -> Self {
        // Run stampinf command
        let expected_driver_name_underscored = driver_name.replace('-', "_");
        let expected_target_dir = self.setup_target_dir(driver_dir);
        let expected_final_package_dir_path =
            expected_target_dir.join(format!("{expected_driver_name_underscored}_package"));
        let expected_dest_driver_inf_path =
            expected_final_package_dir_path.join(format!("{expected_driver_name_underscored}.inf"));

        let expected_stampinf_command: &'static str = "stampinf";
        let wdk_metadata = Wdk::try_from(
            self.cargo_metadata
                .as_ref()
                .expect("cargo metadata must be available"),
        )
        .expect("Wdk metadata must be available");

        if let DriverConfig::Kmdf(kmdf_config) = wdk_metadata.driver_model {
            let expected_cat_file_name = format!("{expected_driver_name_underscored}.cat");
            let expected_stampinf_args: Vec<String> = vec![
                "-f".to_string(),
                expected_dest_driver_inf_path.to_string_lossy().to_string(),
                "-d".to_string(),
                "*".to_string(),
                "-a".to_string(),
                target_arch.to_string(),
                "-c".to_string(),
                expected_cat_file_name,
                "-v".to_string(),
                "*".to_string(),
                "-k".to_string(),
                format!(
                    "{}.{}",
                    kmdf_config.kmdf_version_major, kmdf_config.target_kmdf_version_minor
                ),
            ];

            self.mock_run_command
                .expect_run()
                .withf(
                    move |command: &str,
                          args: &[&str],
                          _env_vars: &Option<&HashMap<&str, &str>>,
                          _working_dir: &Option<&Path>|
                          -> bool {
                        command == expected_stampinf_command && args == expected_stampinf_args
                    },
                )
                .once()
                .returning(move |_, _, _, _| match override_output.clone() {
                    Some(output) => match output.status.code() {
                        Some(0) => Ok(Output {
                            status: ExitStatus::from_raw(0),
                            stdout: vec![],
                            stderr: vec![],
                        }),
                        _ => Err(CommandError::from_output("stampinf", &[], &output)),
                    },
                    None => Ok(Output {
                        status: ExitStatus::default(),
                        stdout: vec![],
                        stderr: vec![],
                    }),
                });
        }
        self
    }

    fn expect_inf2cat(
        mut self,
        driver_name: &str,
        driver_dir: &Path,
        target_arch: CpuArchitecture,
        override_output: Option<Output>,
    ) -> Self {
        // Run inf2cat command
        let expected_driver_name_underscored = driver_name.replace('-', "_");
        let expected_target_dir = self.setup_target_dir(driver_dir);
        let expected_final_package_dir_path =
            expected_target_dir.join(format!("{expected_driver_name_underscored}_package"));

        let expected_inf2cat_command: &'static str = "inf2cat";

        let expected_inf2cat_arg = match target_arch {
            CpuArchitecture::Amd64 => "10_x64",
            CpuArchitecture::Arm64 => "Server10_arm64",
        };
        let expected_inf2cat_args: Vec<String> = vec![
            format!(
                "/driver:{}",
                expected_final_package_dir_path.to_string_lossy()
            ),
            format!("/os:{}", expected_inf2cat_arg),
            "/uselocaltime".to_string(),
        ];

        self.mock_run_command
            .expect_run()
            .withf(
                move |command: &str,
                      args: &[&str],
                      _env_vars: &Option<&HashMap<&str, &str>>,
                      _working_dir: &Option<&Path>|
                      -> bool {
                    command == expected_inf2cat_command && args == expected_inf2cat_args
                },
            )
            .once()
            .returning(move |_, _, _, _| match override_output.clone() {
                Some(output) => match output.status.code() {
                    Some(0) => Ok(Output {
                        status: ExitStatus::from_raw(0),
                        stdout: vec![],
                        stderr: vec![],
                    }),
                    _ => Err(CommandError::from_output("inf2cat", &[], &output)),
                },
                None => Ok(Output {
                    status: ExitStatus::default(),
                    stdout: vec![],
                    stderr: vec![],
                }),
            });
        self
    }

    fn expect_certmgr_exists_check(mut self, override_output: Option<Output>) -> Self {
        // check for cert in cert store using certmgr
        let expected_certmgr_command: &'static str = "certmgr.exe";
        let expected_certmgr_args: Vec<String> =
            vec!["-s".to_string(), "WDRTestCertStore".to_string()];
        self.mock_run_command
            .expect_run()
            .withf(
                move |command: &str,
                      args: &[&str],
                      _env_vars: &Option<&HashMap<&str, &str>>,
                      _working_dir: &Option<&Path>|
                      -> bool {
                    command == expected_certmgr_command && args == expected_certmgr_args
                },
            )
            .once()
            .returning(move |_, _, _, _| match override_output.clone() {
                Some(output) => match output.status.code() {
                    Some(0) => Ok(Output {
                        status: ExitStatus::from_raw(0),
                        stdout: output.stdout,
                        stderr: output.stderr,
                    }),
                    _ => Err(CommandError::from_output("certmgr", &[], &output)),
                },
                None => Ok(Output {
                    status: ExitStatus::default(),
                    stdout: vec![],
                    stderr: vec![],
                }),
            });
        self
    }

    fn expect_certmgr_create_cert_from_store(
        mut self,
        driver_dir: &Path,
        override_output: Option<Output>,
    ) -> Self {
        // create cert from store using certmgr
        let expected_target_dir = self.setup_target_dir(driver_dir);
        let expected_self_signed_cert_file_path = expected_target_dir.join("WDRLocalTestCert.cer");

        let expected_certmgr_command: &'static str = "certmgr.exe";
        let expected_certmgr_args: Vec<String> = vec![
            "-put".to_string(),
            "-s".to_string(),
            "WDRTestCertStore".to_string(),
            "-c".to_string(),
            "-n".to_string(),
            "WDRLocalTestCert".to_string(),
            expected_self_signed_cert_file_path
                .to_string_lossy()
                .to_string(),
        ];
        self.mock_run_command
            .expect_run()
            .withf(
                move |command: &str,
                      args: &[&str],
                      _env_vars: &Option<&HashMap<&str, &str>>,
                      _working_dir: &Option<&Path>|
                      -> bool {
                    command == expected_certmgr_command && args == expected_certmgr_args
                },
            )
            .once()
            .returning(move |_, _, _, _| match override_output.clone() {
                Some(output) => match output.status.code() {
                    Some(0) => Ok(Output {
                        status: ExitStatus::from_raw(0),
                        stdout: vec![],
                        stderr: vec![],
                    }),
                    _ => Err(CommandError::from_output("certmgr", &[], &output)),
                },
                None => Ok(Output {
                    status: ExitStatus::default(),
                    stdout: vec![],
                    stderr: vec![],
                }),
            });
        self
    }

    fn expect_makecert(mut self, driver_dir: &Path, override_output: Option<Output>) -> Self {
        // create self signed certificate using makecert
        let expected_target_dir = self.setup_target_dir(driver_dir);
        let expected_makecert_command: &'static str = "makecert";
        let expected_src_driver_cert_path = expected_target_dir.join("WDRLocalTestCert.cer");
        let expected_makecert_args: Vec<String> = vec![
            "-r".to_string(),
            "-pe".to_string(),
            "-a".to_string(),
            "SHA256".to_string(),
            "-eku".to_string(),
            "1.3.6.1.5.5.7.3.3".to_string(),
            "-ss".to_string(),
            "WDRTestCertStore".to_string(),
            "-n".to_string(),
            "CN=WDRLocalTestCert".to_string(),
            expected_src_driver_cert_path.to_string_lossy().to_string(),
        ];

        self.mock_run_command
            .expect_run()
            .withf(
                move |command: &str,
                      args: &[&str],
                      _env_vars: &Option<&HashMap<&str, &str>>,
                      _working_dir: &Option<&Path>|
                      -> bool {
                    command == expected_makecert_command && args == expected_makecert_args
                },
            )
            .once()
            .returning(move |_, _, _, _| match override_output.clone() {
                Some(output) => match output.status.code() {
                    Some(0) => Ok(Output {
                        status: ExitStatus::from_raw(0),
                        stdout: vec![],
                        stderr: vec![],
                    }),
                    _ => Err(CommandError::from_output("makecert", &[], &output)),
                },
                None => Ok(Output {
                    status: ExitStatus::default(),
                    stdout: vec![],
                    stderr: vec![],
                }),
            });
        self
    }

    fn expect_signtool_sign_driver_binary_sys_file(
        mut self,
        driver_name: &str,
        driver_dir: &Path,
        override_output: Option<Output>,
    ) -> Self {
        let expected_driver_name_underscored = driver_name.replace('-', "_");
        let expected_target_dir = self.setup_target_dir(driver_dir);
        let expected_final_package_dir_path =
            expected_target_dir.join(format!("{expected_driver_name_underscored}_package"));
        let expected_signtool_command: &'static str = "signtool";

        // sign driver binary using signtool
        let expected_dest_driver_binary_path =
            expected_final_package_dir_path.join(format!("{expected_driver_name_underscored}.sys"));
        let expected_signtool_args: Vec<String> = vec![
            "sign".to_string(),
            "/v".to_string(),
            "/s".to_string(),
            "WDRTestCertStore".to_string(),
            "/n".to_string(),
            "WDRLocalTestCert".to_string(),
            "/t".to_string(),
            "http://timestamp.digicert.com".to_string(),
            "/fd".to_string(),
            "SHA256".to_string(),
            expected_dest_driver_binary_path
                .to_string_lossy()
                .to_string(),
        ];

        self.mock_run_command
            .expect_run()
            .withf(
                move |command: &str,
                      args: &[&str],
                      _env_vars: &Option<&HashMap<&str, &str>>,
                      _working_dir: &Option<&Path>|
                      -> bool {
                    command == expected_signtool_command && args == expected_signtool_args
                },
            )
            .once()
            .returning(move |_, _, _, _| match override_output.clone() {
                Some(output) => match output.status.code() {
                    Some(0) => Ok(Output {
                        status: ExitStatus::from_raw(0),
                        stdout: vec![],
                        stderr: vec![],
                    }),
                    _ => Err(CommandError::from_output("signtool", &[], &output)),
                },
                None => Ok(Output {
                    status: ExitStatus::default(),
                    stdout: vec![],
                    stderr: vec![],
                }),
            });
        self
    }

    fn expect_signtool_sign_cat_file(
        mut self,
        driver_name: &str,
        driver_dir: &Path,
        override_output: Option<Output>,
    ) -> Self {
        let expected_driver_name_underscored = driver_name.replace('-', "_");
        let expected_target_dir = self.setup_target_dir(driver_dir);
        let expected_final_package_dir_path =
            expected_target_dir.join(format!("{expected_driver_name_underscored}_package"));
        let expected_signtool_command: &'static str = "signtool";

        // sign driver cat file using signtool
        let expected_dest_driver_cat_file_path =
            expected_final_package_dir_path.join(format!("{expected_driver_name_underscored}.cat"));
        let expected_signtool_args: Vec<String> = vec![
            "sign".to_string(),
            "/v".to_string(),
            "/s".to_string(),
            "WDRTestCertStore".to_string(),
            "/n".to_string(),
            "WDRLocalTestCert".to_string(),
            "/t".to_string(),
            "http://timestamp.digicert.com".to_string(),
            "/fd".to_string(),
            "SHA256".to_string(),
            expected_dest_driver_cat_file_path
                .to_string_lossy()
                .to_string(),
        ];
        self.mock_run_command
            .expect_run()
            .withf(
                move |command: &str,
                      args: &[&str],
                      _env_vars: &Option<&HashMap<&str, &str>>,
                      _working_dir: &Option<&Path>|
                      -> bool {
                    command == expected_signtool_command && args == expected_signtool_args
                },
            )
            .once()
            .returning(move |_, _, _, _| match override_output.clone() {
                Some(output) => match output.status.code() {
                    Some(0) => Ok(Output {
                        status: ExitStatus::from_raw(0),
                        stdout: vec![],
                        stderr: vec![],
                    }),
                    _ => Err(CommandError::from_output("signtool", &[], &output)),
                },
                None => Ok(Output {
                    status: ExitStatus::default(),
                    stdout: vec![],
                    stderr: vec![],
                }),
            });
        self
    }

    fn expect_signtool_verify_driver_binary_sys_file(
        mut self,
        driver_name: &str,
        driver_dir: &Path,
        override_output: Option<Output>,
    ) -> Self {
        let expected_driver_name_underscored = driver_name.replace('-', "_");
        let expected_target_dir = self.setup_target_dir(driver_dir);
        let expected_final_package_dir_path =
            expected_target_dir.join(format!("{expected_driver_name_underscored}_package"));
        let expected_signtool_command: &'static str = "signtool";

        // verify signed driver binary using signtool
        let expected_dest_driver_binary_path =
            expected_final_package_dir_path.join(format!("{expected_driver_name_underscored}.sys"));
        let expected_signtool_verify_args: Vec<String> = vec![
            "verify".to_string(),
            "/v".to_string(),
            "/pa".to_string(),
            expected_dest_driver_binary_path
                .to_string_lossy()
                .to_string(),
        ];
        self.mock_run_command
            .expect_run()
            .withf(
                move |command: &str,
                      args: &[&str],
                      _env_vars: &Option<&HashMap<&str, &str>>,
                      _working_dir: &Option<&Path>|
                      -> bool {
                    command == expected_signtool_command && args == expected_signtool_verify_args
                },
            )
            .once()
            .returning(move |_, _, _, _| match override_output.clone() {
                Some(output) => match output.status.code() {
                    Some(0) => Ok(Output {
                        status: ExitStatus::from_raw(0),
                        stdout: vec![],
                        stderr: vec![],
                    }),
                    _ => Err(CommandError::from_output("signtool", &[], &output)),
                },
                None => Ok(Output {
                    status: ExitStatus::default(),
                    stdout: vec![],
                    stderr: vec![],
                }),
            });
        self
    }

    fn expect_signtool_verify_cat_file(
        mut self,
        driver_name: &str,
        driver_dir: &Path,
        override_output: Option<Output>,
    ) -> Self {
        let expected_driver_name_underscored = driver_name.replace('-', "_");
        let expected_target_dir = self.setup_target_dir(driver_dir);
        let expected_final_package_dir_path =
            expected_target_dir.join(format!("{expected_driver_name_underscored}_package"));
        let expected_signtool_command: &'static str = "signtool";

        // verify signed driver cat file using signtool
        let expected_dest_driver_cat_file_path =
            expected_final_package_dir_path.join(format!("{expected_driver_name_underscored}.cat"));
        let expected_signtool_verify_args: Vec<String> = vec![
            "verify".to_string(),
            "/v".to_string(),
            "/pa".to_string(),
            expected_dest_driver_cat_file_path
                .to_string_lossy()
                .to_string(),
        ];
        self.mock_run_command
            .expect_run()
            .withf(
                move |command: &str,
                      args: &[&str],
                      _env_vars: &Option<&HashMap<&str, &str>>,
                      _working_dir: &Option<&Path>|
                      -> bool {
                    command == expected_signtool_command && args == expected_signtool_verify_args
                },
            )
            .once()
            .returning(move |_, _, _, _| match override_output.clone() {
                Some(output) => match output.status.code() {
                    Some(0) => Ok(Output {
                        status: ExitStatus::from_raw(0),
                        stdout: vec![],
                        stderr: vec![],
                    }),
                    _ => Err(CommandError::from_output("stampinf", &[], &output)),
                },
                None => Ok(Output {
                    status: ExitStatus::default(),
                    stdout: vec![],
                    stderr: vec![],
                }),
            });
        self
    }

    fn expect_detect_wdk_build_number(mut self, expected_wdk_build_number: u32) -> Self {
        self.mock_wdk_build_provider
            .expect_detect_wdk_build_number()
            .once()
            .returning(move || Ok(expected_wdk_build_number));
        self
    }

    fn expect_infverif(
        mut self,
        driver_name: &str,
        driver_dir: &Path,
        driver_type: &str,
        override_output: Option<Output>,
    ) -> Self {
        let mut expected_infverif_args = vec!["/v".to_string()];
        if driver_type.eq_ignore_ascii_case("KMDF") || driver_type.eq_ignore_ascii_case("WDM") {
            expected_infverif_args.push("/w".to_string());
        } else {
            expected_infverif_args.push("/u".to_string());
        }
        if self.sample_class {
            expected_infverif_args.push("/msft".to_string());
        }
        let expected_infverif_command: &'static str = "infverif";
        let expected_driver_name_underscored = driver_name.replace('-', "_");
        let expected_target_dir = self.setup_target_dir(driver_dir);
        let expected_final_package_dir_path =
            expected_target_dir.join(format!("{expected_driver_name_underscored}_package"));
        let expected_dest_inf_file_path =
            expected_final_package_dir_path.join(format!("{expected_driver_name_underscored}.inf"));
        expected_infverif_args.push(expected_dest_inf_file_path.to_string_lossy().to_string());

        self.mock_run_command
            .expect_run()
            .withf(
                move |command: &str,
                      args: &[&str],
                      _env_vars: &Option<&HashMap<&str, &str>>,
                      _working_dir: &Option<&Path>|
                      -> bool {
                    command == expected_infverif_command && args == expected_infverif_args
                },
            )
            .once()
            .returning(move |_, _, _, _| match override_output.clone() {
                Some(output) => match output.status.code() {
                    Some(0) => Ok(Output {
                        status: ExitStatus::from_raw(0),
                        stdout: vec![],
                        stderr: vec![],
                    }),
                    _ => Err(CommandError::from_output("infverif", &[], &output)),
                },
                None => Ok(Output {
                    status: ExitStatus::default(),
                    stdout: vec![],
                    stderr: vec![],
                }),
            });
        self
    }

    const fn mock_wdk_build_provider(&self) -> &WdkBuild {
        &self.mock_wdk_build_provider
    }

    const fn mock_run_command(&self) -> &CommandExec {
        &self.mock_run_command
    }

    const fn mock_fs_provider(&self) -> &Fs {
        &self.mock_fs_provider
    }

    const fn mock_metadata_provider(&self) -> &MetadataProvider {
        &self.mock_metadata_provider
    }
}

fn invalid_driver_cargo_toml() -> String {
    r#"
        {
            "packages": [
                {
                    "name": "sample-driver",
                    "version": "0.0.1",
                    "id": "path+file:///C:/tmp/sample-driver#0.0.1",
                    "license": "MIT OR Apache-2.0",
                    "license_file": null,
                    "description": null,
                    "source": null,
                    "dependencies": [],
                    "targets": [
                        {
                            "kind": [
                                "cdylib"
                            ],
                            "crate_types": [
                                "cdylib"
                            ],
                            "name": "sample_driver",
                            "src_path": "C:\\tmp\\sample-driver\\src\\lib.rs",
                            "edition": "2021",
                            "doc": true,
                            "doctest": false,
                            "test": false
                        },
                        {
                            "kind": [
                                "custom-build"
                            ],
                            "crate_types": [
                                "bin"
                            ],
                            "name": "build-script-build",
                            "src_path": "C:\\tmp\\sample-driver\\build.rs",
                            "edition": "2021",
                            "doc": false,
                            "doctest": false,
                            "test": false
                        }
                    ],
                    "features": {
                        "default": [],
                        "nightly": [
                            "wdk/nightly",
                            "wdk-sys/nightly"
                        ]
                    },
                    "manifest_path": "C:\\tmp\\sample-driver\\Cargo.toml",
                    "metadata": {
                        "wdk": {}
                    },
                    "publish": [],
                    "authors": [],
                    "categories": [],
                    "keywords": [],
                    "readme": null,
                    "repository": null,
                    "homepage": null,
                    "documentation": null,
                    "edition": "2021",
                    "links": null,
                    "default_run": null,
                    "rust_version": null
                }
            ],
            "workspace_members": [
                "path+file:///C:/tmp/sample-driver#0.0.1"
            ],
            "target_directory": "C:\\tmp\\sample-driver\\target",
            "version": 1,
            "workspace_root": "C:\\tmp\\sample-driver",
            "metadata": {
                "wdk": {
                    "driver-model": {
                        "driver-type": "KMDF"
                    }
                }
            }
        }
    "#
    .to_string()
}

#[derive(Clone)]
struct TestMetadataPackage(String);
#[derive(Clone)]
struct TestMetadataWorkspaceMemberId(String);
#[derive(Clone)]
struct TestWdkMetadata(String);

fn get_cargo_metadata(
    root_dir: &Path,
    package_list: Vec<TestMetadataPackage>,
    workspace_member_list: &[TestMetadataWorkspaceMemberId],
    metadata: Option<TestWdkMetadata>,
) -> String {
    let metadata_section = match metadata {
        Some(metadata) => metadata.0,
        None => String::from("null"),
    };
    format!(
        r#"
    {{
        "target_directory": "{}",
        "workspace_root": "{}",
        "packages": [
            {}
            ],
        "workspace_members": [{}],
        "metadata": {},
        "version": 1
    }}"#,
        root_dir.join("target").to_string_lossy().escape_default(),
        root_dir.to_string_lossy().escape_default(),
        package_list
            .into_iter()
            .map(|p| p.0)
            .collect::<Vec<String>>()
            .join(", "),
        // Require quotes around each member
        workspace_member_list
            .iter()
            .map(|s| format!("\"{}\"", s.0))
            .collect::<Vec<String>>()
            .join(", "),
        metadata_section
    )
}

fn get_cargo_metadata_package(
    root_dir: &Path,
    default_package_name: &str,
    default_package_version: &str,
    metadata: Option<TestWdkMetadata>,
) -> (TestMetadataWorkspaceMemberId, TestMetadataPackage) {
    let package_id = format!(
        "path+file:///{}#{}@{}",
        root_dir.to_string_lossy().escape_default(),
        default_package_name,
        default_package_version
    );
    let metadata_section = match metadata {
        Some(metadata) => metadata.0,
        None => String::from("null"),
    };
    (
        TestMetadataWorkspaceMemberId(package_id),
        #[allow(clippy::format_in_format_args)]
        TestMetadataPackage(format!(
            r#"
            {{
            "name": "{}",
            "version": "{}",
            "id": "{}",
            "dependencies": [],
            "targets": [
                {{
                    "kind": [
                        "cdylib"
                    ],
                    "crate_types": [
                        "cdylib"
                    ],
                    "name": "{}",
                    "src_path": "{}",
                    "edition": "2021",
                    "doc": true,
                    "doctest": false,
                    "test": true
                }}
            ],
            "features": {{}},
            "manifest_path": "{}",
            "authors": [],
            "categories": [],
            "keywords": [],
            "edition": "2021",
            "metadata": {}
        }}
        "#,
            default_package_name,
            default_package_version,
            format!(
                "path+file:///{}#{}@{}",
                root_dir.to_string_lossy().escape_default(),
                default_package_name,
                default_package_version
            ),
            default_package_name,
            root_dir
                .join("src")
                .join("main.rs")
                .to_string_lossy()
                .escape_default(),
            root_dir
                .join("Cargo.toml")
                .to_string_lossy()
                .escape_default(),
            metadata_section
        )),
    )
}

fn get_cargo_metadata_wdk_metadata(
    driver_type: &str,
    kmdf_version_major: u8,
    target_kmdf_version_minor: u8,
) -> TestWdkMetadata {
    TestWdkMetadata(format!(
        r#"
        {{
            "wdk": {{
                "driver-model": {{
                    "driver-type": "{}",
                    "{}-version-major": {},
                    "target-{}-version-minor": {}
                }}
            }}
        }}
    "#,
        driver_type,
        driver_type.to_ascii_lowercase(),
        kmdf_version_major,
        driver_type.to_ascii_lowercase(),
        target_kmdf_version_minor
    ))
}

/// Creates a valid cargo compiler-artifact JSON message for testing.
/// This simulates the JSON output that `cargo build --message-format=json`
/// produces.
fn create_cargo_artifact_json(
    package_name: &str,
    cwd: &Path,
    target_triple: Option<&str>,
    profile: Option<&Profile>,
) -> Output {
    create_cargo_artifact_json_with_manifest(
        package_name,
        cwd,
        &cwd.join("Cargo.toml"),
        target_triple,
        profile,
        true,
    )
}

fn create_cargo_artifact_json_with_manifest(
    package_name: &str,
    workspace_root: &Path,
    manifest_path: &Path,
    target_triple: Option<&str>,
    profile: Option<&Profile>,
    is_driver: bool,
) -> Output {
    let normalized_name = package_name.replace('-', "_");

    // Determine profile directory name
    let profile_dir = match profile {
        Some(Profile::Release) => "release",
        _ => "debug",
    };

    // For non-driver projects, use "lib" instead of "cdylib" to ensure BuildTask
    // returns DllNotFound
    let (kind, crate_types, file_ext) = if is_driver {
        ("cdylib", "cdylib", "dll")
    } else {
        ("lib", "lib", "rlib")
    };

    // Build the artifact path based on target_triple and profile
    let mut artifact_path = workspace_root.join("target");
    if let Some(target) = target_triple {
        artifact_path = artifact_path.join(target);
    }
    artifact_path = artifact_path
        .join(profile_dir)
        .join(format!("{normalized_name}.{file_ext}"));

    let artifact_json = format!(
        r#"{{"reason":"compiler-artifact","package_id":"{package_name} 0.0.1 (path+file:///{manifest})","manifest_path":"{manifest}","target":{{"kind":["{kind}"],"crate_types":["{crate_types}"],"name":"{normalized_name}","src_path":"src/lib.rs","edition":"2021","doc":false,"doctest":false,"test":false}},"profile":{{"opt_level":"0","debuginfo":2,"debug_assertions":true,"overflow_checks":true,"test":false}},"features":[],"filenames":["{artifact_path}"],"executable":null,"fresh":false}}"#,
        manifest = manifest_path.to_string_lossy().replace('\\', "/"),
        artifact_path = artifact_path.to_string_lossy().replace('\\', "/"),
    );

    Output {
        status: ExitStatus::default(),
        stdout: artifact_json.as_bytes().to_vec(),
        stderr: vec![],
    }
}<|MERGE_RESOLUTION|>--- conflicted
+++ resolved
@@ -29,12 +29,8 @@
 use crate::{
     actions::{
         Profile,
-<<<<<<< HEAD
-=======
-        TargetArch,
-        build::{BuildAction, BuildActionError, BuildActionParams},
+        build::{BuildAction, BuildActionParams, error::BuildActionError},
         to_target_triple,
->>>>>>> de6622ae
     },
     providers::error::{CommandError, FileError},
 };
@@ -137,14 +133,8 @@
 }
 
 #[test]
-<<<<<<< HEAD
-pub fn given_a_driver_project_when_profile_is_release_and_target_arch_is_arm64_then_it_builds_successfully(
-) {
-=======
 pub fn given_a_driver_project_when_profile_is_release_and_target_arch_is_arm64_then_it_builds_successfully()
  {
-    // Input CLI args
->>>>>>> de6622ae
     let cwd = PathBuf::from("C:\\tmp");
     let profile = Some(Profile::Release);
     let target_arch = CpuArchitecture::Arm64;
@@ -730,14 +720,8 @@
 }
 
 #[test]
-<<<<<<< HEAD
-pub fn given_a_non_driver_project_when_default_values_are_provided_with_no_wdk_metadata_are_provided_then_build_should_be_successful(
-) {
-=======
 pub fn given_a_non_driver_project_when_default_values_are_provided_with_no_wdk_metadata_are_provided_then_build_should_be_successful()
  {
-    // Input CLI args
->>>>>>> de6622ae
     let cwd = PathBuf::from("C:\\tmp");
 
     // Driver project data
@@ -754,14 +738,8 @@
 }
 
 #[test]
-<<<<<<< HEAD
-pub fn given_a_invalid_driver_project_with_partial_wdk_metadata_when_valid_default_values_are_provided_then_wdk_metadata_parse_should_fail(
-) {
-=======
 pub fn given_a_invalid_driver_project_with_partial_wdk_metadata_when_valid_default_values_are_provided_then_wdk_metadata_parse_should_fail()
  {
-    // Input CLI args
->>>>>>> de6622ae
     let cwd = PathBuf::from("C:\\tmp\\sample-driver");
 
     // Driver project data
@@ -788,14 +766,8 @@
 /// Workspace tests
 ////////////////////////////////////////////////////////////////////////////////
 #[test]
-<<<<<<< HEAD
-pub fn given_a_workspace_with_multiple_driver_and_non_driver_projects_when_default_values_are_provided_then_it_packages_successfully(
-) {
-=======
 pub fn given_a_workspace_with_multiple_driver_and_non_driver_projects_when_default_values_are_provided_then_it_packages_successfully()
  {
-    // Input CLI args
->>>>>>> de6622ae
     let cwd = PathBuf::from("C:\\tmp");
     let target_arch = CpuArchitecture::Amd64;
 
@@ -875,14 +847,8 @@
 }
 
 #[test]
-<<<<<<< HEAD
-pub fn given_a_workspace_with_multiple_driver_and_non_driver_projects_when_cwd_is_driver_project_then_it_packages_driver_project_successfully(
-) {
-=======
 pub fn given_a_workspace_with_multiple_driver_and_non_driver_projects_when_cwd_is_driver_project_then_it_packages_driver_project_successfully()
  {
-    // Input CLI args
->>>>>>> de6622ae
     let workspace_root_dir = PathBuf::from("C:\\tmp");
     let cwd = workspace_root_dir.join("sample-kmdf-1");
     let target_arch = CpuArchitecture::Arm64;
@@ -963,14 +929,8 @@
 }
 
 #[test]
-<<<<<<< HEAD
-pub fn given_a_workspace_with_multiple_driver_and_non_driver_projects_when_verify_signature_is_false_then_it_skips_verify_tasks(
-) {
-=======
 pub fn given_a_workspace_with_multiple_driver_and_non_driver_projects_when_verify_signature_is_false_then_it_skips_verify_tasks()
  {
-    // Input CLI args
->>>>>>> de6622ae
     let cwd = PathBuf::from("C:\\tmp");
     let target_arch = CpuArchitecture::Amd64;
 
@@ -1050,14 +1010,8 @@
 }
 
 #[test]
-<<<<<<< HEAD
-pub fn given_a_workspace_with_multiple_driver_and_non_driver_projects_when_cwd_is_non_driver_project_then_it_builds_but_skips_packaging(
-) {
-=======
 pub fn given_a_workspace_with_multiple_driver_and_non_driver_projects_when_cwd_is_non_driver_project_then_it_builds_but_skips_packaging()
  {
-    // Input CLI args
->>>>>>> de6622ae
     let workspace_root_dir = PathBuf::from("C:\\tmp");
     let cwd = workspace_root_dir.join("non-driver");
 
@@ -1109,14 +1063,8 @@
 }
 
 #[test]
-<<<<<<< HEAD
-pub fn given_a_workspace_with_multiple_distinct_wdk_configurations_at_each_workspace_member_level_when_default_values_are_provided_then_wdk_metadata_parse_should_fail(
-) {
-=======
 pub fn given_a_workspace_with_multiple_distinct_wdk_configurations_at_each_workspace_member_level_when_default_values_are_provided_then_wdk_metadata_parse_should_fail()
  {
-    // Input CLI args
->>>>>>> de6622ae
     let cwd = PathBuf::from("C:\\tmp");
 
     // Driver project data
@@ -1170,14 +1118,8 @@
 }
 
 #[test]
-<<<<<<< HEAD
-pub fn given_a_workspace_with_multiple_distinct_wdk_configurations_at_root_and_workspace_member_level_when_default_values_are_provided_then_wdk_metadata_parse_should_fail(
-) {
-=======
 pub fn given_a_workspace_with_multiple_distinct_wdk_configurations_at_root_and_workspace_member_level_when_default_values_are_provided_then_wdk_metadata_parse_should_fail()
  {
-    // Input CLI args
->>>>>>> de6622ae
     let cwd = PathBuf::from("C:\\tmp");
 
     // Driver project data
@@ -1231,14 +1173,8 @@
 }
 
 #[test]
-<<<<<<< HEAD
-pub fn given_a_workspace_only_with_non_driver_projects_when_cwd_is_workspace_root_then_build_should_be_successful(
-) {
-=======
 pub fn given_a_workspace_only_with_non_driver_projects_when_cwd_is_workspace_root_then_build_should_be_successful()
  {
-    // Input CLI args
->>>>>>> de6622ae
     let cwd = PathBuf::from("C:\\tmp");
 
     // Driver project data
@@ -1262,14 +1198,8 @@
 }
 
 #[test]
-<<<<<<< HEAD
-pub fn given_a_workspace_only_with_non_driver_projects_when_cwd_is_workspace_member_then_build_should_be_successful(
-) {
-=======
 pub fn given_a_workspace_only_with_non_driver_projects_when_cwd_is_workspace_member_then_build_should_be_successful()
  {
-    // Input CLI args
->>>>>>> de6622ae
     let workspace_root_dir = PathBuf::from("C:\\tmp");
     let cwd = workspace_root_dir.join("non-driver");
 
