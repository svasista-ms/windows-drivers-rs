// Copyright (c) Microsoft Corporation
// License: MIT OR Apache-2.0
//! This module defines the top-level CLI layer, its argument types and
//! structures used for parsing and validating arguments for various
//! subcommands.
use std::{path::PathBuf, str::FromStr};

use anyhow::{Ok, Result};
use clap::{Args, Parser, Subcommand};
use mockall_double::double;
use wdk_build::{CpuArchitecture, DriverConfig};

use crate::actions::{
    build::{BuildAction, BuildActionParams},
    new::NewAction,
    Profile,
    TargetArch,
};
#[double]
use crate::providers::{exec::CommandExec, fs::Fs, metadata::Metadata, wdk_build::WdkBuild};

/// Validation errors for the driver project name arg passed to new project sub
/// command
#[derive(Debug, thiserror::Error)]
pub enum InvalidDriverProjectNameError {
    #[error("Project name cannot be empty")]
    EmptyProjectNameError,
    #[error("Project name can only contain alphanumeric characters, hyphens, and underscores")]
    NonAlphanumericProjectNameError,
    #[error("Project name must start with an alphabetic character")]
    InvalidStartCharacter,
    #[error("'{0}' is a reserved keyword or invalid name and cannot be used as a project name")]
    ReservedName(String),
}

/// Type for Driver Project Name Argument
#[derive(Debug, Clone)]
pub struct ProjectNameArg(pub String);

impl FromStr for ProjectNameArg {
    type Err = InvalidDriverProjectNameError;

    fn from_str(s: &str) -> std::result::Result<Self, Self::Err> {
        if s.is_empty() {
            return Err(InvalidDriverProjectNameError::EmptyProjectNameError);
        }
        if !s
            .chars()
            .all(|c| c.is_alphanumeric() || c == '-' || c == '_')
        {
            return Err(InvalidDriverProjectNameError::InvalidStartCharacter);
        }
        if !s
            .chars()
            .next()
            .expect("Project name cannot be empty")
            .is_alphabetic()
        {
            return Err(InvalidDriverProjectNameError::NonAlphanumericProjectNameError);
        }
        let invalid_names = ["crate", "self", "super", "extern", "_", "-", "new", "build"];
        if invalid_names.contains(&s) {
            return Err(InvalidDriverProjectNameError::ReservedName(s.to_string()));
        }
        std::result::Result::Ok(Self(s.to_string()))
    }
}

/// Arguments for the `new` subcommand
#[derive(Debug, Args)]
pub struct NewProjectArgs {
    #[clap(help = "Driver Project Name")]
    pub driver_project_name: ProjectNameArg,
    #[clap(help = "Driver Type", index = 2, ignore_case = true)]
    pub driver_type: DriverConfig,
    #[clap(long, help = "Path to the project", default_value = ".")]
    pub cwd: PathBuf,
}

/// Arguments for the `build` subcommand
#[derive(Debug, Args)]
pub struct BuildProjectArgs {
    #[clap(long, help = "Path to the project", default_value = ".")]
    pub cwd: PathBuf,
    #[clap(long, help = "Build Profile/Configuration", ignore_case = true)]
    pub profile: Option<Profile>,
    #[clap(long, help = "Build Target", ignore_case = true)]
    pub target_arch: Option<CpuArchitecture>,
    #[clap(long, help = "Verify Signatures", default_value = "false")]
    pub verify_signature: bool,
    #[clap(long, help = "Sample Class", default_value = "false")]
    pub sample_class: bool,
}

/// Subcommands
#[derive(Debug, Subcommand)]
pub enum Subcmd {
    #[clap(name = "new", about = "Create a new Windows Driver Kit project")]
    New(NewProjectArgs),
    #[clap(name = "build", about = "Build the Windows Driver Kit project")]
    Build(BuildProjectArgs),
}

/// Top level command line interface for cargo wdk
#[derive(Debug, Parser)]
#[clap(
    name = "cargo wdk",
    version = "0.0.1",
    author = "Microsoft",
    about = "A tool for building Windows Driver Kit Rust projects",
    override_usage = "cargo wdk [SUBCOMMAND] [OPTIONS]"
)]
pub struct Cli {
    #[clap(name = "cargo command", default_value = "wdk")]
    pub cargo_command: String,
    #[clap(subcommand)]
    pub sub_cmd: Subcmd,
    #[command(flatten)]
    pub verbose: clap_verbosity_flag::Verbosity,
}

impl Cli {
    /// Entry point method to construct and call actions based on the subcommand
    /// and arguments provided by the user.
    pub fn run(self) -> Result<()> {
        let wdk_build = WdkBuild::default();
        let command_exec = CommandExec::default();
        let fs_provider = Fs::default();
        let metadata = Metadata::default();

        match self.sub_cmd {
            Subcmd::New(cli_args) => {
                let new_action = NewAction::new(
                    &cli_args.driver_project_name.0,
                    cli_args.driver_type,
                    &cli_args.cwd,
                    self.verbose,
                    &command_exec,
                    &fs_provider,
                );
                new_action.run()?;
                Ok(())
            }
            Subcmd::Build(cli_args) => {
<<<<<<< HEAD
                let target_arch = if let Some(arch) = cli_args.target_arch {
                    TargetArch::Selected(arch)
                } else {
                    // Detect the default target architecture using rustc
                    let detected_arch =
                        Self::detect_default_target_arch_using_rustc(&command_exec)?;
                    TargetArch::Default(detected_arch)
                };
                let package_action = PackageAction::new(
                    &PackageActionParams {
=======
                let build_action = BuildAction::new(
                    &BuildActionParams {
>>>>>>> df8a6992
                        working_dir: &cli_args.cwd,
                        profile: cli_args.profile.as_ref(),
                        target_arch,
                        verify_signature: cli_args.verify_signature,
                        is_sample_class: cli_args.sample_class,
                        verbosity_level: self.verbose,
                    },
                    &wdk_build,
                    &command_exec,
                    &fs_provider,
                    &metadata,
                )?;
                build_action.run()?;
                Ok(())
            }
        }
    }

    /// Returns the default architecture of the host machine by running `rustc
    /// --print host-tuple` command.
    ///
    /// # Arguments
    /// * `command_exec` - A reference to the `CommandExec` struct that provides
    ///   methods for executing commands.
    /// # Returns
    /// * `CpuArchitecture`
    /// * `anyhow::Error` if the command fails to execute or the output is not
    ///   in the expected format.
    fn detect_default_target_arch_using_rustc(
        command_exec: &CommandExec,
    ) -> Result<CpuArchitecture> {
        command_exec
            .run("rustc", &["--print", "host-tuple"], None)
            .map_or_else(
                |e| Err(anyhow::anyhow!("Unable to read rustc host tuple: {e}")),
                |output| {
                    let stdout = String::from_utf8_lossy(&output.stdout).to_string();
                    let stdout = stdout.trim();
                    match stdout.split_once('-') {
                        Some(("x86_64", _)) => Ok(CpuArchitecture::Amd64),
                        Some(("aarch64", _)) => Ok(CpuArchitecture::Arm64),
                        Some((..)) => Err(anyhow::anyhow!(
                            "CPU Architecture of the host is not supported: {} \n Please try \
                             selecting target by passing --target-arch option",
                            stdout
                        )),
                        None => Err(anyhow::anyhow!(
                            "Invalid format for host architecture: {}",
                            stdout
                        )),
                    }
                },
            )
    }
}

#[cfg(test)]
mod tests {
    #![allow(clippy::ref_option_ref)] // This is suppressed for mockall as it generates mocks with env_vars: &Option
    use std::{
        collections::HashMap,
        process::{ExitStatus, Output},
    };

    use mockall_double::double;
    use wdk_build::CpuArchitecture;

    use crate::cli::Cli;
    #[double]
    use crate::providers::exec::CommandExec;

    #[test]
    pub fn given_toolchain_host_tuple_is_x86_64_when_detect_default_arch_from_rustc_is_called_then_it_returns_arch(
    ) {
        let mut mock_command_exec = CommandExec::default();

        let expected_rustc_command = "rustc";
        let expected_rustc_args = vec!["--print", "host-tuple"];

        mock_command_exec
            .expect_run()
            .withf(
                move |command: &str,
                      args: &[&str],
                      _env_vars: &Option<&HashMap<&str, &str>>|
                      -> bool {
                    println!("command: {command}, args: {args:?}");
                    println!(
                        "expected_command: {expected_rustc_command}, expected_args: \
                         {expected_rustc_args:?}"
                    );
                    command == expected_rustc_command && args == expected_rustc_args
                },
            )
            .once()
            .returning(move |_, _, _| {
                Ok(Output {
                    status: ExitStatus::default(),
                    stdout: b"x86_64-pc-windows-msvc".to_vec(),
                    stderr: vec![],
                })
            });

        let result = Cli::detect_default_target_arch_using_rustc(&mock_command_exec);

        assert_eq!(result.unwrap(), CpuArchitecture::Amd64);
    }

    #[test]
    pub fn given_toolchain_host_tuple_is_aarch64_when_detect_default_arch_from_rustc_is_called_then_it_returns_arch(
    ) {
        let mut mock_command_exec = CommandExec::default();

        let expected_rustc_command = "rustc";
        let expected_rustc_args = vec!["--print", "host-tuple"];

        mock_command_exec
            .expect_run()
            .withf(
                move |command: &str,
                      args: &[&str],
                      _env_vars: &Option<&HashMap<&str, &str>>|
                      -> bool {
                    println!("command: {command}, args: {args:?}");
                    println!(
                        "expected_command: {expected_rustc_command}, expected_args: \
                         {expected_rustc_args:?}"
                    );
                    command == expected_rustc_command && args == expected_rustc_args
                },
            )
            .once()
            .returning(move |_, _, _| {
                Ok(Output {
                    status: ExitStatus::default(),
                    stdout: b"aarch64-pc-windows-msvc".to_vec(),
                    stderr: vec![],
                })
            });

        let result = Cli::detect_default_target_arch_using_rustc(&mock_command_exec);

        assert_eq!(result.unwrap(), CpuArchitecture::Arm64);
    }

    #[test]
    pub fn given_toolchain_host_tuple_is_unsupported_when_detect_default_arch_from_rustc_is_called_then_it_returns_error(
    ) {
        let mut mock_command_exec = CommandExec::default();

        let expected_rustc_command = "rustc";
        let expected_rustc_args = vec!["--print", "host-tuple"];

        mock_command_exec
            .expect_run()
            .withf(
                move |command: &str,
                      args: &[&str],
                      _env_vars: &Option<&HashMap<&str, &str>>|
                      -> bool {
                    println!("command: {command}, args: {args:?}");
                    println!(
                        "expected_command: {expected_rustc_command}, expected_args: \
                         {expected_rustc_args:?}"
                    );
                    command == expected_rustc_command && args == expected_rustc_args
                },
            )
            .once()
            .returning(move |_, _, _| {
                Ok(Output {
                    status: ExitStatus::default(),
                    stdout: b"i686-pc-windows-msvc".to_vec(),
                    stderr: vec![],
                })
            });

        let result = Cli::detect_default_target_arch_using_rustc(&mock_command_exec);

        assert_eq!(
            result.err().unwrap().to_string(),
            format!(
                "CPU Architecture of the host is not supported: {} \n Please try selecting target \
                 by passing --target-arch option",
                "i686-pc-windows-msvc"
            )
        );
    }

    #[test]
    pub fn given_toolchain_host_tuple_is_invalid_when_detect_default_arch_from_rustc_is_called_then_it_returns_error(
    ) {
        let mut mock_command_exec = CommandExec::default();

        let expected_rustc_command = "rustc";
        let expected_rustc_args = vec!["--print", "host-tuple"];

        mock_command_exec
            .expect_run()
            .withf(
                move |command: &str,
                      args: &[&str],
                      _env_vars: &Option<&HashMap<&str, &str>>|
                      -> bool {
                    println!("command: {command}, args: {args:?}");
                    println!(
                        "expected_command: {expected_rustc_command}, expected_args: \
                         {expected_rustc_args:?}"
                    );
                    command == expected_rustc_command && args == expected_rustc_args
                },
            )
            .once()
            .returning(move |_, _, _| {
                Ok(Output {
                    status: ExitStatus::default(),
                    stdout: b"somerandomvalue".to_vec(),
                    stderr: vec![],
                })
            });

        let result = Cli::detect_default_target_arch_using_rustc(&mock_command_exec);

        assert_eq!(
            result.err().unwrap().to_string(),
            format!(
                "Invalid format for host architecture: {}",
                "somerandomvalue"
            )
        );
    }

    #[test]
    pub fn given_rustc_command_fails_when_detect_default_arch_from_rustc_is_called_then_it_returns_error(
    ) {
        let mut mock_command_exec = CommandExec::default();

        let expected_rustc_command = "rustc";
        let expected_rustc_args = vec!["--print", "host-tuple"];

        mock_command_exec
            .expect_run()
            .withf(
                move |command: &str,
                      args: &[&str],
                      _env_vars: &Option<&HashMap<&str, &str>>|
                      -> bool {
                    println!("command: {command}, args: {args:?}");
                    println!(
                        "expected_command: {expected_rustc_command}, expected_args: \
                         {expected_rustc_args:?}"
                    );
                    command == expected_rustc_command && args == expected_rustc_args
                },
            )
            .once()
            .returning(move |_, _, _| {
                Err(crate::providers::error::CommandError::CommandFailed {
                    command: "rustc".to_string(),
                    args: vec!["--print".to_string(), "host-tuple".to_string()],
                    stdout: "command error".to_string(),
                })
            });

        let result = Cli::detect_default_target_arch_using_rustc(&mock_command_exec);

        assert_eq!(
            result.err().unwrap().to_string(),
            format!(
                "Unable to read rustc host tuple: Command 'rustc' with args [\"--print\", \
                 \"host-tuple\"] failed \n STDOUT: {}",
                "command error"
            )
        );
    }
}<|MERGE_RESOLUTION|>--- conflicted
+++ resolved
@@ -142,7 +142,6 @@
                 Ok(())
             }
             Subcmd::Build(cli_args) => {
-<<<<<<< HEAD
                 let target_arch = if let Some(arch) = cli_args.target_arch {
                     TargetArch::Selected(arch)
                 } else {
@@ -151,12 +150,8 @@
                         Self::detect_default_target_arch_using_rustc(&command_exec)?;
                     TargetArch::Default(detected_arch)
                 };
-                let package_action = PackageAction::new(
-                    &PackageActionParams {
-=======
                 let build_action = BuildAction::new(
                     &BuildActionParams {
->>>>>>> df8a6992
                         working_dir: &cli_args.cwd,
                         profile: cli_args.profile.as_ref(),
                         target_arch,
