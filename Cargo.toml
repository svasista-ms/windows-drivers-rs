--- conflicted
+++ resolved
@@ -59,12 +59,8 @@
 tracing-subscriber = "0.3.18"
 windows = "0.58.0"
 include_dir = "0.7.4"
-<<<<<<< HEAD
 log = "0.4.25"
 log4rs = "1.3.0"
-clap-verbosity-flag = "3.0.2"
-=======
->>>>>>> 8051d8b9
 mockall = "0.13.1"
 
 # The following workspace.metadata.wdk sections can be uncommented to configure the workspace for a specific WDK configuration (ex. for rust-analyzer to resolve things for a specific configuration)
